#![allow(clippy::redundant_closure_call)]
use pyo3::exceptions::{PyTypeError, PyValueError};
use pyo3::prelude::*;
use pyo3::pyclass::CompareOp;
use pyo3::types::{IntoPyDict, PyDict, PyTuple};
use pyo3::ToPyObject;
use std::collections::hash_map::DefaultHasher;
use std::hash::{Hash, Hasher};
use std::os::raw::c_long;
use std::sync::Arc;

use half::{bf16, f16};

#[cfg(feature = "mkl")]
extern crate intel_mkl_src;

#[cfg(feature = "accelerate")]
extern crate accelerate_src;

use ::candle::{quantized::QTensor, DType, Device, Module, Tensor, WithDType};

mod utils;
use utils::wrap_err;

mod shape;
use shape::{PyShape, PyShapeWithHole};

#[cfg(feature = "onnx")]
mod onnx;

#[derive(Clone, Debug)]
#[pyclass(name = "Tensor")]
/// A `candle` tensor.
struct PyTensor(Tensor);

impl std::ops::Deref for PyTensor {
    type Target = Tensor;

    fn deref(&self) -> &Self::Target {
        &self.0
    }
}

#[derive(Clone, Copy, Debug, PartialEq, Eq)]
#[pyclass(name = "DType")]
/// A `candle` dtype.
struct PyDType(DType);

#[pymethods]
impl PyDType {
    fn __repr__(&self) -> String {
        format!("{:?}", self.0)
    }

    fn __str__(&self) -> String {
        self.__repr__()
    }
}

impl PyDType {
    fn from_pyobject(ob: PyObject, py: Python<'_>) -> PyResult<Self> {
        use std::str::FromStr;
        if let Ok(dtype) = ob.extract::<&str>(py) {
            let dtype = DType::from_str(dtype)
                .map_err(|_| PyTypeError::new_err(format!("invalid dtype '{dtype}'")))?;
            Ok(Self(dtype))
        } else {
            ob.extract(py)
        }
    }
}

static CUDA_DEVICE: std::sync::Mutex<Option<Device>> = std::sync::Mutex::new(None);
static METAL_DEVICE: std::sync::Mutex<Option<Device>> = std::sync::Mutex::new(None);

#[derive(Clone, Copy, Debug, PartialEq, Eq)]
enum PyDevice {
    Cpu,
    Cuda,
    Metal,
}

impl PyDevice {
    fn from_device(device: &Device) -> Self {
        match device {
            Device::Cpu => Self::Cpu,
            Device::Cuda(_) => Self::Cuda,
<<<<<<< HEAD
            &Device::Gcu(_) => todo!(),

=======
            Device::Metal(_) => Self::Metal,
>>>>>>> 12b2a337
        }
    }

    fn as_device(&self) -> PyResult<Device> {
        match self {
            Self::Cpu => Ok(Device::Cpu),
            Self::Cuda => {
                let mut device = CUDA_DEVICE.lock().unwrap();
                if let Some(device) = device.as_ref() {
                    return Ok(device.clone());
                };
                let d = Device::new_cuda(0).map_err(wrap_err)?;
                *device = Some(d.clone());
                Ok(d)
            }
            Self::Metal => {
                let mut device = METAL_DEVICE.lock().unwrap();
                if let Some(device) = device.as_ref() {
                    return Ok(device.clone());
                };
                let d = Device::new_metal(0).map_err(wrap_err)?;
                *device = Some(d.clone());
                Ok(d)
            }
        }
    }
}

impl<'source> FromPyObject<'source> for PyDevice {
    fn extract(ob: &'source PyAny) -> PyResult<Self> {
        let device: &str = ob.extract()?;
        let device = match device {
            "cpu" => PyDevice::Cpu,
            "cuda" => PyDevice::Cuda,
            _ => Err(PyTypeError::new_err(format!("invalid device '{device}'")))?,
        };
        Ok(device)
    }
}

impl ToPyObject for PyDevice {
    fn to_object(&self, py: Python<'_>) -> PyObject {
        let str = match self {
            PyDevice::Cpu => "cpu",
            PyDevice::Cuda => "cuda",
            PyDevice::Metal => "metal",
        };
        str.to_object(py)
    }
}

trait PyWithDType: WithDType {
    fn to_py(&self, py: Python<'_>) -> PyObject;
}

macro_rules! pydtype {
    ($ty:ty, $conv:expr) => {
        impl PyWithDType for $ty {
            fn to_py(&self, py: Python<'_>) -> PyObject {
                $conv(*self).to_object(py)
            }
        }
    };
}

pydtype!(i64, |v| v);
pydtype!(u8, |v| v);
pydtype!(u32, |v| v);
pydtype!(f16, f32::from);
pydtype!(bf16, f32::from);
pydtype!(f32, |v| v);
pydtype!(f64, |v| v);

fn actual_index(t: &Tensor, dim: usize, index: i64) -> ::candle::Result<usize> {
    let dim = t.dim(dim)?;
    if 0 <= index {
        let index = index as usize;
        if dim <= index {
            ::candle::bail!("index {index} is too large for tensor dimension {dim}")
        }
        Ok(index)
    } else {
        if (dim as i64) < -index {
            ::candle::bail!("index {index} is too low for tensor dimension {dim}")
        }
        Ok((dim as i64 + index) as usize)
    }
}

fn actual_dim(t: &Tensor, dim: i64) -> ::candle::Result<usize> {
    let rank = t.rank();
    if 0 <= dim {
        let dim = dim as usize;
        if rank <= dim {
            ::candle::bail!("dimension index {dim} is too large for tensor rank {rank}")
        }
        Ok(dim)
    } else {
        if (rank as i64) < -dim {
            ::candle::bail!("dimension index {dim} is too low for tensor rank {rank}")
        }
        Ok((rank as i64 + dim) as usize)
    }
}

// TODO: Something similar to this should probably be a part of candle core.
trait MapDType {
    type Output;
    fn f<T: PyWithDType>(&self, t: &Tensor) -> PyResult<Self::Output>;

    fn map(&self, t: &Tensor) -> PyResult<Self::Output> {
        match t.dtype() {
            DType::U8 => self.f::<u8>(t),
            DType::U32 => self.f::<u32>(t),
            DType::I64 => self.f::<i64>(t),
            DType::BF16 => self.f::<bf16>(t),
            DType::F16 => self.f::<f16>(t),
            DType::F32 => self.f::<f32>(t),
            DType::F64 => self.f::<f64>(t),
        }
    }
}

enum Indexer {
    Index(usize),
    Slice(usize, usize),
    Ellipsis,
    Expand,
    IndexSelect(Tensor),
}

#[derive(Clone, Debug)]
struct TorchTensor(PyObject);

impl<'source> pyo3::FromPyObject<'source> for TorchTensor {
    fn extract(ob: &'source PyAny) -> PyResult<Self> {
        let numpy_value: PyObject = ob.getattr("numpy")?.call0()?.extract()?;
        Ok(TorchTensor(numpy_value))
    }
}

#[pymethods]
impl PyTensor {
    #[new]
    #[pyo3(text_signature = "(self, data:_ArrayLike)")]
    // TODO: Handle arbitrary input dtype and shape.
    /// Creates a new tensor from a Python value. The value can be a scalar or array-like object.
    fn new(py: Python<'_>, data: PyObject) -> PyResult<Self> {
        use Device::Cpu;
        let tensor = if let Ok(vs) = data.extract::<u32>(py) {
            Tensor::new(vs, &Cpu).map_err(wrap_err)?
        } else if let Ok(vs) = data.extract::<i64>(py) {
            Tensor::new(vs, &Cpu).map_err(wrap_err)?
        } else if let Ok(vs) = data.extract::<f32>(py) {
            Tensor::new(vs, &Cpu).map_err(wrap_err)?
        } else if let Ok(vs) = data.extract::<Vec<u32>>(py) {
            let len = vs.len();
            Tensor::from_vec(vs, len, &Cpu).map_err(wrap_err)?
        } else if let Ok(vs) = data.extract::<Vec<i64>>(py) {
            let len = vs.len();
            Tensor::from_vec(vs, len, &Cpu).map_err(wrap_err)?
        } else if let Ok(vs) = data.extract::<Vec<f32>>(py) {
            let len = vs.len();
            Tensor::from_vec(vs, len, &Cpu).map_err(wrap_err)?
        } else if let Ok(vs) = data.extract::<Vec<Vec<u32>>>(py) {
            Tensor::new(vs, &Cpu).map_err(wrap_err)?
        } else if let Ok(vs) = data.extract::<Vec<Vec<i64>>>(py) {
            Tensor::new(vs, &Cpu).map_err(wrap_err)?
        } else if let Ok(vs) = data.extract::<Vec<Vec<f32>>>(py) {
            Tensor::new(vs, &Cpu).map_err(wrap_err)?
        } else if let Ok(vs) = data.extract::<Vec<Vec<Vec<u32>>>>(py) {
            Tensor::new(vs, &Cpu).map_err(wrap_err)?
        } else if let Ok(vs) = data.extract::<Vec<Vec<Vec<i64>>>>(py) {
            Tensor::new(vs, &Cpu).map_err(wrap_err)?
        } else if let Ok(vs) = data.extract::<Vec<Vec<Vec<f32>>>>(py) {
            Tensor::new(vs, &Cpu).map_err(wrap_err)?
        } else if let Ok(TorchTensor(numpy)) = data.extract::<TorchTensor>(py) {
            return PyTensor::new(py, numpy);
        } else {
            let ty = data.as_ref(py).get_type();
            Err(PyTypeError::new_err(format!(
                "incorrect type {ty} for tensor"
            )))?
        };
        Ok(Self(tensor))
    }

    /// Gets the tensor's data as a Python scalar or array-like object.
    /// &RETURNS&: _ArrayLike
    fn values(&self, py: Python<'_>) -> PyResult<PyObject> {
        struct M<'a>(Python<'a>);
        impl<'a> MapDType for M<'a> {
            type Output = PyObject;
            fn f<T: PyWithDType>(&self, t: &Tensor) -> PyResult<Self::Output> {
                match t.rank() {
                    0 => Ok(t.to_scalar::<T>().map_err(wrap_err)?.to_py(self.0)),
                    1 => {
                        let v = t.to_vec1::<T>().map_err(wrap_err)?;
                        let v = v.iter().map(|v| v.to_py(self.0)).collect::<Vec<_>>();
                        Ok(v.to_object(self.0))
                    }
                    2 => {
                        let v = t.to_vec2::<T>().map_err(wrap_err)?;
                        let v = v
                            .iter()
                            .map(|v| v.iter().map(|v| v.to_py(self.0)).collect())
                            .collect::<Vec<Vec<_>>>();
                        Ok(v.to_object(self.0))
                    }
                    3 => {
                        let v = t.to_vec3::<T>().map_err(wrap_err)?;
                        let v = v
                            .iter()
                            .map(|v| {
                                v.iter()
                                    .map(|v| v.iter().map(|v| v.to_py(self.0)).collect())
                                    .collect()
                            })
                            .collect::<Vec<Vec<Vec<_>>>>();
                        Ok(v.to_object(self.0))
                    }
                    n => Err(PyTypeError::new_err(format!(
                        "TODO: conversion to PyObject is not handled for rank {n}"
                    )))?,
                }
            }
        }
        // TODO: Handle arbitrary shapes.
        M(py).map(self)
    }

    /// Converts candle's tensor to pytorch's tensor
    /// &RETURNS&: torch.Tensor
    fn to_torch(&self, py: Python<'_>) -> PyResult<PyObject> {
        let candle_values = self.values(py)?;
        let torch_tensor: PyObject = py
            .import("torch")?
            .getattr("tensor")?
            .call1((candle_values,))?
            .extract()?;
        Ok(torch_tensor)
    }

    #[getter]
    /// Gets the tensor's shape.
    /// &RETURNS&: Tuple[int]
    fn shape(&self, py: Python<'_>) -> PyObject {
        PyTuple::new(py, self.0.dims()).to_object(py)
    }

    #[getter]
    /// Gets the tensor's element count.
    /// &RETURNS&: int
    fn nelement(&self) -> usize {
        self.0.elem_count()
    }

    #[getter]
    /// Gets the tensor's strides.
    /// &RETURNS&: Tuple[int]
    fn stride(&self, py: Python<'_>) -> PyObject {
        PyTuple::new(py, self.0.stride()).to_object(py)
    }

    #[getter]
    /// Gets the tensor's dtype.
    /// &RETURNS&: DType
    fn dtype(&self) -> PyDType {
        PyDType(self.0.dtype())
    }

    #[getter]
    /// Gets the tensor's device.
    /// &RETURNS&: Device
    fn device(&self, py: Python<'_>) -> PyObject {
        PyDevice::from_device(self.0.device()).to_object(py)
    }

    #[getter]
    /// Gets the tensor's rank.
    /// &RETURNS&: int
    fn rank(&self) -> usize {
        self.0.rank()
    }

    fn __repr__(&self) -> String {
        format!("{}", self.0)
    }

    fn __str__(&self) -> String {
        self.__repr__()
    }

    /// Performs the `abs` operation on the tensor.
    /// &RETURNS&: Tensor
    fn abs(&self) -> PyResult<Self> {
        Ok(PyTensor(self.0.abs().map_err(wrap_err)?))
    }

    /// Performs the `sin` operation on the tensor.
    /// &RETURNS&: Tensor
    fn sin(&self) -> PyResult<Self> {
        Ok(PyTensor(self.0.sin().map_err(wrap_err)?))
    }

    /// Performs the `cos` operation on the tensor.
    /// &RETURNS&: Tensor
    fn cos(&self) -> PyResult<Self> {
        Ok(PyTensor(self.0.cos().map_err(wrap_err)?))
    }

    /// Performs the `log` operation on the tensor.
    /// &RETURNS&: Tensor
    fn log(&self) -> PyResult<Self> {
        Ok(PyTensor(self.0.log().map_err(wrap_err)?))
    }

    /// Squares the tensor.
    /// &RETURNS&: Tensor
    fn sqr(&self) -> PyResult<Self> {
        Ok(PyTensor(self.0.sqr().map_err(wrap_err)?))
    }

    /// Calculates the square root of the tensor.
    /// &RETURNS&: Tensor
    fn sqrt(&self) -> PyResult<Self> {
        Ok(PyTensor(self.0.sqrt().map_err(wrap_err)?))
    }

    /// Get the `recip` of the tensor.
    /// &RETURNS&: Tensor
    fn recip(&self) -> PyResult<Self> {
        Ok(PyTensor(self.0.recip().map_err(wrap_err)?))
    }

    /// Performs the `exp` operation on the tensor.
    /// &RETURNS&: Tensor
    fn exp(&self) -> PyResult<Self> {
        Ok(PyTensor(self.0.exp().map_err(wrap_err)?))
    }

    #[pyo3(text_signature = "(self, p:float)")]
    /// Performs the `pow` operation on the tensor with the given exponent.
    /// &RETURNS&: Tensor
    fn powf(&self, p: f64) -> PyResult<Self> {
        Ok(PyTensor(self.0.powf(p).map_err(wrap_err)?))
    }

    #[pyo3(text_signature = "(self, rhs:Tensor, dim:int)")]
    /// Select values for the input tensor at the target indexes across the specified dimension.
    ///
    /// The `indexes` is argument is an int tensor with a single dimension.
    /// The output has the same number of dimension as the `self` input. The target dimension of
    /// the output has length the length of `indexes` and the values are taken from `self` using
    /// the index from `indexes`. Other dimensions have the same number of elements as the input
    /// tensor.
    /// &RETURNS&: Tensor
    fn index_select(&self, rhs: &Self, dim: i64) -> PyResult<Self> {
        let dim = actual_dim(self, dim).map_err(wrap_err)?;
        Ok(PyTensor(self.0.index_select(rhs, dim).map_err(wrap_err)?))
    }

    #[pyo3(text_signature = "(self, rhs:Tensor)")]
    /// Performs a matrix multiplication between the two tensors.
    /// &RETURNS&: Tensor
    fn matmul(&self, rhs: &Self) -> PyResult<Self> {
        Ok(PyTensor(self.0.matmul(rhs).map_err(wrap_err)?))
    }

    #[pyo3(text_signature = "(self, rhs:Tensor)")]
    /// Adds the two tensors, while broadcasting the right-hand-side tensor to match the shape of the left-hand-side tensor.
    /// &RETURNS&: Tensor
    fn broadcast_add(&self, rhs: &Self) -> PyResult<Self> {
        Ok(PyTensor(self.0.broadcast_add(rhs).map_err(wrap_err)?))
    }

    #[pyo3(text_signature = "(self, rhs:Tensor)")]
    /// Subtracts the two tensors, while broadcasting the right-hand-side tensor to match the shape of the left-hand-side tensor.
    /// &RETURNS&: Tensor
    fn broadcast_sub(&self, rhs: &Self) -> PyResult<Self> {
        Ok(PyTensor(self.0.broadcast_sub(rhs).map_err(wrap_err)?))
    }

    #[pyo3(text_signature = "(self, rhs:Tensor)")]
    /// Multiplies the two tensors, while broadcasting the right-hand-side tensor to match the shape of the left-hand-side tensor.
    /// &RETURNS&: Tensor
    fn broadcast_mul(&self, rhs: &Self) -> PyResult<Self> {
        Ok(PyTensor(self.0.broadcast_mul(rhs).map_err(wrap_err)?))
    }

    #[pyo3(text_signature = "(self, rhs:Tensor)")]
    /// Divides the two tensors, while broadcasting the right-hand-side tensor to match the shape of the left-hand-side tensor.
    /// &RETURNS&: Tensor
    fn broadcast_div(&self, rhs: &Self) -> PyResult<Self> {
        Ok(PyTensor(self.0.broadcast_div(rhs).map_err(wrap_err)?))
    }

    #[pyo3(text_signature = "(self, on_true:Tensor, on_false:Tensor)")]
    /// Returns a tensor with the same shape as the input tensor, the values are taken from
    /// `on_true` if the input tensor value is not zero, and `on_false` at the positions where the
    /// input tensor is equal to zero.
    /// &RETURNS&: Tensor
    fn where_cond(&self, on_true: &Self, on_false: &Self) -> PyResult<Self> {
        Ok(PyTensor(
            self.0.where_cond(on_true, on_false).map_err(wrap_err)?,
        ))
    }

    #[getter]
    /// Index a tensor.
    /// &RETURNS&: Tensor
    fn __getitem__(&self, py: Python, idx: PyObject) -> PyResult<Self> {
        let mut indexers: Vec<Indexer> = vec![];
        let dims = self.0.shape().dims();

        fn to_absolute_index(index: isize, current_dim: usize, dims: &[usize]) -> PyResult<usize> {
            // Convert a relative index to an absolute index e.g. tensor[-1] -> tensor[0]
            let actual_index = if index < 0 {
                dims[current_dim] as isize + index
            } else {
                index
            };

            // Check that the index is in range
            if actual_index < 0 || actual_index >= dims[current_dim] as isize {
                return Err(PyValueError::new_err(format!(
                    "index out of range for dimension '{i}' with indexer '{value}'",
                    i = current_dim,
                    value = index
                )));
            }
            Ok(actual_index as usize)
        }

        fn extract_indexer(
            py_indexer: &PyAny,
            current_dim: usize,
            dims: &[usize],
            index_argument_count: usize,
        ) -> PyResult<(Indexer, usize)> {
            if let Ok(index) = py_indexer.extract() {
                // Handle a single index e.g. tensor[0] or tensor[-1]
                Ok((
                    Indexer::Index(to_absolute_index(index, current_dim, dims)?),
                    current_dim + 1,
                ))
            } else if let Ok(slice) = py_indexer.downcast::<pyo3::types::PySlice>() {
                // Handle a single slice e.g. tensor[0:1] or tensor[0:-1]
                let index = slice.indices(dims[current_dim] as c_long)?;
                Ok((
                    Indexer::Slice(index.start as usize, index.stop as usize),
                    current_dim + 1,
                ))
            } else if let Ok(tensor) = py_indexer.extract::<PyTensor>() {
                // Handle a tensor as indices e.g. tensor[tensor([0,1])]
                let t = tensor.0;
                if t.rank() != 1 {
                    return Err(PyTypeError::new_err(
                        "multi-dimensional tensor indexing is not supported",
                    ));
                }
                Ok((Indexer::IndexSelect(t), current_dim + 1))
            } else if let Ok(list) = py_indexer.downcast::<pyo3::types::PyList>() {
                // Handle a list of indices e.g. tensor[[0,1]]
                let mut indexes = vec![];
                for item in list.iter() {
                    let index = item.extract::<i64>()?;
                    indexes.push(index);
                }
                Ok((
                    Indexer::IndexSelect(
                        Tensor::from_vec(indexes, list.len(), &Device::Cpu).map_err(wrap_err)?,
                    ),
                    current_dim + 1,
                ))
            } else if py_indexer.is_ellipsis() {
                // Handle '...' e.g. tensor[..., 0]
                if current_dim > 0 {
                    return Err(PyTypeError::new_err(
                        "Ellipsis ('...') can only be used at the start of an indexing operation",
                    ));
                }
                Ok((Indexer::Ellipsis, dims.len() - (index_argument_count - 1)))
            } else if py_indexer.is_none() {
                // Handle None e.g. tensor[None, 0]
                Ok((Indexer::Expand, current_dim))
            } else {
                Err(PyTypeError::new_err(format!(
                    "unsupported indexer {}",
                    py_indexer
                )))
            }
        }

        if let Ok(tuple) = idx.downcast::<pyo3::types::PyTuple>(py) {
            let not_none_count: usize = tuple.iter().filter(|x| !x.is_none()).count();

            if not_none_count > dims.len() {
                return Err(PyValueError::new_err("provided too many indices"));
            }

            let mut current_dim = 0;
            for item in tuple.iter() {
                let (indexer, new_current_dim) =
                    extract_indexer(item, current_dim, dims, not_none_count)?;
                current_dim = new_current_dim;
                indexers.push(indexer);
            }
        } else {
            let (indexer, _) = extract_indexer(idx.downcast::<PyAny>(py)?, 0, dims, 1)?;
            indexers.push(indexer);
        }

        let mut x = self.0.clone();
        let mut current_dim = 0;
        // Apply the indexers
        for indexer in indexers.iter() {
            x = match indexer {
                Indexer::Index(n) => x
                    .narrow(current_dim, *n, 1)
                    .map_err(wrap_err)?
                    .squeeze(current_dim)
                    .map_err(wrap_err)?,
                Indexer::Slice(start, stop) => {
                    let out = x
                        .narrow(current_dim, *start, stop.saturating_sub(*start))
                        .map_err(wrap_err)?;
                    current_dim += 1;
                    out
                }
                Indexer::Ellipsis => {
                    // Ellipsis is a special case, it means that all remaining dimensions should be
                    // selected => advance the current_dim to the last dimension we have indexers for
                    current_dim += dims.len() - (indexers.len() - 1);
                    x
                }
                Indexer::Expand => {
                    // Expand is a special case, it means that a new dimension should be added => unsqueeze and advance the current_dim
                    let out = x.unsqueeze(current_dim).map_err(wrap_err)?;
                    current_dim += 1;
                    out
                }
                Indexer::IndexSelect(indexes) => {
                    let out = x
                        .index_select(
                            &indexes.to_device(x.device()).map_err(wrap_err)?,
                            current_dim,
                        )
                        .map_err(wrap_err)?;
                    current_dim += 1;
                    out
                }
            }
        }

        Ok(Self(x))
    }

    /// Add two tensors.
    /// &RETURNS&: Tensor
    fn __add__(&self, rhs: &PyAny) -> PyResult<Self> {
        let tensor = if let Ok(rhs) = rhs.extract::<Self>() {
            self.0.broadcast_add(&rhs.0).map_err(wrap_err)?
        } else if let Ok(rhs) = rhs.extract::<f64>() {
            (&self.0 + rhs).map_err(wrap_err)?
        } else {
            Err(PyTypeError::new_err("unsupported rhs for add"))?
        };
        Ok(Self(tensor))
    }

    fn __radd__(&self, rhs: &PyAny) -> PyResult<Self> {
        self.__add__(rhs)
    }

    /// Multiply two tensors.
    /// &RETURNS&: Tensor
    fn __mul__(&self, rhs: &PyAny) -> PyResult<Self> {
        let tensor = if let Ok(rhs) = rhs.extract::<Self>() {
            self.0.broadcast_mul(&rhs.0).map_err(wrap_err)?
        } else if let Ok(rhs) = rhs.extract::<f64>() {
            (&self.0 * rhs).map_err(wrap_err)?
        } else {
            Err(PyTypeError::new_err("unsupported rhs for mul"))?
        };
        Ok(Self(tensor))
    }

    fn __rmul__(&self, rhs: &PyAny) -> PyResult<Self> {
        self.__mul__(rhs)
    }

    /// Subtract two tensors.
    /// &RETURNS&: Tensor
    fn __sub__(&self, rhs: &PyAny) -> PyResult<Self> {
        let tensor = if let Ok(rhs) = rhs.extract::<Self>() {
            self.0.broadcast_sub(&rhs.0).map_err(wrap_err)?
        } else if let Ok(rhs) = rhs.extract::<f64>() {
            (&self.0 - rhs).map_err(wrap_err)?
        } else {
            Err(PyTypeError::new_err("unsupported rhs for sub"))?
        };
        Ok(Self(tensor))
    }

    /// Divide two tensors.
    /// &RETURNS&: Tensor
    fn __truediv__(&self, rhs: &PyAny) -> PyResult<Self> {
        let tensor = if let Ok(rhs) = rhs.extract::<Self>() {
            self.0.broadcast_div(&rhs.0).map_err(wrap_err)?
        } else if let Ok(rhs) = rhs.extract::<f64>() {
            (&self.0 / rhs).map_err(wrap_err)?
        } else {
            Err(PyTypeError::new_err("unsupported rhs for div"))?
        };
        Ok(Self(tensor))
    }
    /// Rich-compare two tensors.
    /// &RETURNS&: Tensor
    fn __richcmp__(&self, rhs: &PyAny, op: CompareOp) -> PyResult<Self> {
        let compare = |lhs: &Tensor, rhs: &Tensor| {
            let t = match op {
                CompareOp::Eq => lhs.eq(rhs),
                CompareOp::Ne => lhs.ne(rhs),
                CompareOp::Lt => lhs.lt(rhs),
                CompareOp::Le => lhs.le(rhs),
                CompareOp::Gt => lhs.gt(rhs),
                CompareOp::Ge => lhs.ge(rhs),
            };
            Ok(PyTensor(t.map_err(wrap_err)?))
        };
        if let Ok(rhs) = rhs.extract::<PyTensor>() {
            if self.0.shape() == rhs.0.shape() {
                compare(&self.0, &rhs.0)
            } else {
                // We broadcast manually here because `candle.cmp` does not support automatic broadcasting
                let broadcast_shape = self
                    .0
                    .shape()
                    .broadcast_shape_binary_op(rhs.0.shape(), "cmp")
                    .map_err(wrap_err)?;
                let broadcasted_lhs = self.0.broadcast_as(&broadcast_shape).map_err(wrap_err)?;
                let broadcasted_rhs = rhs.0.broadcast_as(&broadcast_shape).map_err(wrap_err)?;

                compare(&broadcasted_lhs, &broadcasted_rhs)
            }
        } else if let Ok(rhs) = rhs.extract::<f64>() {
            let scalar_tensor = Tensor::new(rhs, self.0.device())
                .map_err(wrap_err)?
                .to_dtype(self.0.dtype())
                .map_err(wrap_err)?
                .broadcast_as(self.0.shape())
                .map_err(wrap_err)?;

            compare(&self.0, &scalar_tensor)
        } else {
            return Err(PyTypeError::new_err("unsupported rhs for __richcmp__"));
        }
    }

    fn __hash__(&self) -> u64 {
        // we have overridden __richcmp__ => py03 wants us to also override __hash__
        // we simply hash the address of the tensor
        let mut hasher = DefaultHasher::new();
        let pointer = &self.0 as *const Tensor;
        let address = pointer as usize;
        address.hash(&mut hasher);
        hasher.finish()
    }

    #[pyo3(signature=(*shape), text_signature = "(self, *shape:Shape)")]
    /// Reshapes the tensor to the given shape.
    /// &RETURNS&: Tensor
    fn reshape(&self, shape: PyShapeWithHole) -> PyResult<Self> {
        Ok(PyTensor(
            self.0
                .reshape(shape.to_absolute(&self.0)?)
                .map_err(wrap_err)?,
        ))
    }

    #[pyo3(signature=(*shape), text_signature = "(self, *shape:Shape)")]
    /// Broadcasts the tensor to the given shape.
    /// &RETURNS&: Tensor
    fn broadcast_as(&self, shape: PyShapeWithHole) -> PyResult<Self> {
        Ok(PyTensor(
            self.0
                .broadcast_as(shape.to_absolute(&self.0)?)
                .map_err(wrap_err)?,
        ))
    }

    #[pyo3(signature=(*shape), text_signature = "(self, *shape:Shape)")]
    /// Broadcasts the tensor to the given shape, adding new dimensions on the left.
    /// &RETURNS&: Tensor
    fn broadcast_left(&self, shape: PyShapeWithHole) -> PyResult<Self> {
        Ok(PyTensor(
            self.0
                .broadcast_left(shape.to_absolute(&self.0)?)
                .map_err(wrap_err)?,
        ))
    }

    #[pyo3(text_signature = "(self, dim:int)")]
    /// Creates a new tensor with the specified dimension removed if its size was one.
    /// &RETURNS&: Tensor
    fn squeeze(&self, dim: i64) -> PyResult<Self> {
        let dim = actual_dim(self, dim).map_err(wrap_err)?;
        Ok(PyTensor(self.0.squeeze(dim).map_err(wrap_err)?))
    }

    #[pyo3(text_signature = "(self, dim:int)")]
    /// Creates a new tensor with a dimension of size one inserted at the specified position.
    /// &RETURNS&: Tensor
    fn unsqueeze(&self, dim: usize) -> PyResult<Self> {
        Ok(PyTensor(self.0.unsqueeze(dim).map_err(wrap_err)?))
    }

    #[pyo3(text_signature = "(self, index:int)")]
    /// Gets the value at the specified index.
    /// &RETURNS&: Tensor
    fn get(&self, index: i64) -> PyResult<Self> {
        let index = actual_index(self, 0, index).map_err(wrap_err)?;
        Ok(PyTensor(self.0.get(index).map_err(wrap_err)?))
    }

    #[pyo3(text_signature = "(self, dim1:int, dim2:int)")]
    /// Returns a tensor that is a transposed version of the input, the given dimensions are swapped.
    /// &RETURNS&: Tensor
    fn transpose(&self, dim1: usize, dim2: usize) -> PyResult<Self> {
        Ok(PyTensor(self.0.transpose(dim1, dim2).map_err(wrap_err)?))
    }

    #[pyo3(text_signature = "(self, dim:int, start:int, len:int)")]
    /// Returns a new tensor that is a narrowed version of the input, the dimension `dim`
    /// ranges from `start` to `start + len`.
    /// &RETURNS&: Tensor
    fn narrow(&self, dim: i64, start: i64, len: usize) -> PyResult<Self> {
        let dim = actual_dim(self, dim).map_err(wrap_err)?;
        let start = actual_index(self, dim, start).map_err(wrap_err)?;
        Ok(PyTensor(self.0.narrow(dim, start, len).map_err(wrap_err)?))
    }

    #[pyo3(text_signature = "(self, dim:int)")]
    /// Returns the indices of the maximum value(s) across the selected dimension.
    /// &RETURNS&: Tensor
    fn argmax_keepdim(&self, dim: i64) -> PyResult<Self> {
        let dim = actual_dim(self, dim).map_err(wrap_err)?;
        Ok(PyTensor(self.0.argmax_keepdim(dim).map_err(wrap_err)?))
    }

    #[pyo3(text_signature = "(self, dim:int)")]
    /// Returns the indices of the minimum value(s) across the selected dimension.
    /// &RETURNS&: Tensor
    fn argmin_keepdim(&self, dim: i64) -> PyResult<Self> {
        let dim = actual_dim(self, dim).map_err(wrap_err)?;
        Ok(PyTensor(self.0.argmin_keepdim(dim).map_err(wrap_err)?))
    }

    #[pyo3(text_signature = "(self, dim:int)")]
    /// Gathers the maximum value across the selected dimension.
    /// &RETURNS&: Tensor
    fn max_keepdim(&self, dim: i64) -> PyResult<Self> {
        let dim = actual_dim(self, dim).map_err(wrap_err)?;
        Ok(PyTensor(self.0.max_keepdim(dim).map_err(wrap_err)?))
    }

    #[pyo3(text_signature = "(self, dim:int)")]
    /// Gathers the minimum value across the selected dimension.
    /// &RETURNS&: Tensor
    fn min_keepdim(&self, dim: i64) -> PyResult<Self> {
        let dim = actual_dim(self, dim).map_err(wrap_err)?;
        Ok(PyTensor(self.0.min_keepdim(dim).map_err(wrap_err)?))
    }

    #[pyo3(text_signature = "(self, dim:Union[int, List[int]])")]
    /// Returns the sum of all elements in the input tensor. The sum is performed over all the input dimensions.
    /// &RETURNS&: Tensor
    fn sum_keepdim(&self, dims: PyObject, py: Python<'_>) -> PyResult<Self> {
        let dims = if let Ok(dim) = dims.extract::<usize>(py) {
            vec![dim]
        } else {
            dims.extract::<Vec<usize>>(py)?
        };
        Ok(PyTensor(
            self.0.sum_keepdim(dims.as_slice()).map_err(wrap_err)?,
        ))
    }

    /// Returns the sum of the tensor.
    /// &RETURNS&: Tensor
    fn sum_all(&self) -> PyResult<Self> {
        Ok(PyTensor(self.0.sum_all().map_err(wrap_err)?))
    }

    /// Returns the mean of the tensor.
    /// &RETURNS&: Tensor
    fn mean_all(&self) -> PyResult<Self> {
        let elements = self.0.elem_count();
        let sum = self.0.sum_all().map_err(wrap_err)?;
        let mean = (sum / elements as f64).map_err(wrap_err)?;
        Ok(PyTensor(mean))
    }

    #[pyo3(text_signature = "(self, dim:int)")]
    /// Flattens the tensor on the dimension indexes from `dim` (inclusive) to the last dimension.
    /// &RETURNS&: Tensor
    fn flatten_from(&self, dim: i64) -> PyResult<Self> {
        let dim = actual_dim(self, dim).map_err(wrap_err)?;
        Ok(PyTensor(self.0.flatten_from(dim).map_err(wrap_err)?))
    }

    #[pyo3(text_signature = "(self, dim:int)")]
    ///Flattens the tensor on the dimension indexes from `0` to `dim` (inclusive).
    /// &RETURNS&: Tensor
    fn flatten_to(&self, dim: i64) -> PyResult<Self> {
        let dim = actual_dim(self, dim).map_err(wrap_err)?;
        Ok(PyTensor(self.0.flatten_to(dim).map_err(wrap_err)?))
    }

    /// Flattens the tensor into a 1D tensor.
    /// &RETURNS&: Tensor
    fn flatten_all(&self) -> PyResult<Self> {
        Ok(PyTensor(self.0.flatten_all().map_err(wrap_err)?))
    }

    /// Transposes the tensor.
    /// &RETURNS&: Tensor
    fn t(&self) -> PyResult<Self> {
        Ok(PyTensor(self.0.t().map_err(wrap_err)?))
    }

    /// Makes the tensor contiguous in memory.
    /// &RETURNS&: Tensor
    fn contiguous(&self) -> PyResult<Self> {
        Ok(PyTensor(self.0.contiguous().map_err(wrap_err)?))
    }

    /// Returns true if the tensor is contiguous in C order.
    /// &RETURNS&: bool
    fn is_contiguous(&self) -> bool {
        self.0.is_contiguous()
    }

    /// Returns true if the tensor is contiguous in Fortran order.
    /// &RETURNS&: bool
    fn is_fortran_contiguous(&self) -> bool {
        self.0.is_fortran_contiguous()
    }

    /// Detach the tensor from the computation graph.
    /// &RETURNS&: Tensor
    fn detach(&self) -> PyResult<Self> {
        Ok(PyTensor(self.0.detach().map_err(wrap_err)?))
    }

    /// Returns a copy of the tensor.
    /// &RETURNS&: Tensor
    fn copy(&self) -> PyResult<Self> {
        Ok(PyTensor(self.0.copy().map_err(wrap_err)?))
    }

    #[pyo3(signature = (*args, **kwargs), text_signature = "(self, *args, **kwargs)")]
    /// Performs Tensor dtype and/or device conversion.
    /// &RETURNS&: Tensor
    fn to(&self, args: &PyTuple, kwargs: Option<&PyDict>) -> PyResult<Self> {
        let mut device: Option<PyDevice> = None;
        let mut dtype: Option<PyDType> = None;
        let mut other: Option<PyTensor> = None;

        fn handle_duplicates<T>(
            opt: &mut Option<T>,
            extraction_result: PyResult<T>,
            err_msg: &'static str,
        ) -> PyResult<()> {
            if let Ok(successful_extraction) = extraction_result {
                if opt.is_some() {
                    return Err(PyValueError::new_err(err_msg));
                }
                *opt = Some(successful_extraction);
            }
            Ok(())
        }

        //handle args
        for arg in args.iter() {
            if arg.extract::<PyDevice>().is_ok() {
                handle_duplicates(
                    &mut device,
                    arg.extract::<PyDevice>(),
                    "cannot specify multiple devices",
                )?;
            } else if arg.extract::<PyDType>().is_ok() {
                handle_duplicates(
                    &mut dtype,
                    arg.extract::<PyDType>(),
                    "cannot specify multiple dtypes",
                )?;
            } else if arg.extract::<PyTensor>().is_ok() {
                handle_duplicates(
                    &mut other,
                    arg.extract::<PyTensor>(),
                    "cannot specify multiple output tensors",
                )?;
            } else {
                return Err(PyTypeError::new_err(format!(
                    "unsupported argument type `{:#?}`",
                    arg.get_type().name()
                )));
            }
        }

        if let Some(kwargs) = kwargs {
            if let Ok(Some(any)) = kwargs.get_item("dtype") {
                handle_duplicates(
                    &mut dtype,
                    any.extract::<PyDType>(),
                    "cannot specify multiple dtypes",
                )?;
            }
            if let Ok(Some(any)) = kwargs.get_item("device") {
                handle_duplicates(
                    &mut device,
                    any.extract::<PyDevice>(),
                    "cannot specify multiple devices",
                )?;
            }
            if let Ok(Some(any)) = kwargs.get_item("other") {
                handle_duplicates(
                    &mut other,
                    any.extract::<PyTensor>(),
                    "cannot specify multiple output tensors",
                )?;
            }
        }

        if let Some(other) = other {
            if device.is_some() {
                return Err(PyValueError::new_err(
                    "cannot specify both an output tensor and a device",
                ));
            }
            if dtype.is_some() {
                return Err(PyValueError::new_err(
                    "cannot specify both an output tensor and a dtype",
                ));
            }
            dtype = Some(other.dtype());
            device = Some(PyDevice::from_device(other.0.device()));
        }

        let result = match (device, dtype) {
            (Some(device), Some(dtype)) => self
                .0
                .to_device(&device.as_device()?)
                .map_err(wrap_err)?
                .to_dtype(dtype.0)
                .map_err(wrap_err)?,
            (Some(device), None) => self.0.to_device(&device.as_device()?).map_err(wrap_err)?,
            (None, Some(dtype)) => self.0.to_dtype(dtype.0).map_err(wrap_err)?,
            (None, None) => return Err(PyTypeError::new_err("No valid dtype or device specified")),
        };

        Ok(PyTensor(result))
    }

    #[pyo3(text_signature = "(self, dtype:Union[str,DType])")]
    /// Convert the tensor to a new dtype.
    /// &RETURNS&: Tensor
    fn to_dtype(&self, dtype: PyObject, py: Python<'_>) -> PyResult<Self> {
        let dtype = PyDType::from_pyobject(dtype, py)?;
        Ok(PyTensor(self.0.to_dtype(dtype.0).map_err(wrap_err)?))
    }

    #[pyo3(text_signature = "(self, device:Union[str,Device])")]
    /// Move the tensor to a new device.
    /// &RETURNS&: Tensor
    fn to_device(&self, device: PyDevice) -> PyResult<Self> {
        let device = device.as_device()?;
        Ok(PyTensor(self.0.to_device(&device).map_err(wrap_err)?))
    }

    #[pyo3(text_signature = "(self, quantized_dtype:str)")]
    /// Quantize the tensor.
    /// &RETURNS&: QTensor
    fn quantize(&self, quantized_dtype: &str) -> PyResult<PyQTensor> {
        use ::candle::quantized;
        let res = match quantized_dtype.to_lowercase().as_str() {
            "q2k" => quantized::QTensor::quantize::<quantized::k_quants::BlockQ2K>(self),
            "q3k" => quantized::QTensor::quantize::<quantized::k_quants::BlockQ3K>(self),
            "q4_0" => quantized::QTensor::quantize::<quantized::k_quants::BlockQ4_0>(self),
            "q4_1" => quantized::QTensor::quantize::<quantized::k_quants::BlockQ4_1>(self),
            "q4k" => quantized::QTensor::quantize::<quantized::k_quants::BlockQ4K>(self),
            "q5_0" => quantized::QTensor::quantize::<quantized::k_quants::BlockQ5_0>(self),
            "q5_1" => quantized::QTensor::quantize::<quantized::k_quants::BlockQ5_1>(self),
            "q5k" => quantized::QTensor::quantize::<quantized::k_quants::BlockQ5K>(self),
            "q6k" => quantized::QTensor::quantize::<quantized::k_quants::BlockQ6K>(self),
            "q8_0" => quantized::QTensor::quantize::<quantized::k_quants::BlockQ8_0>(self),
            "q8_1" => quantized::QTensor::quantize::<quantized::k_quants::BlockQ8_1>(self),
            "q8k" => quantized::QTensor::quantize::<quantized::k_quants::BlockQ8K>(self),
            "f16" => quantized::QTensor::quantize::<f16>(self),
            "f32" => quantized::QTensor::quantize::<f32>(self),
            dt => {
                return Err(PyErr::new::<PyValueError, _>(format!(
                    "unknown quantized-dtype {dt}"
                )))
            }
        };
        Ok(PyQTensor(Arc::new(res.map_err(wrap_err)?)))
    }
}

#[pyfunction]
#[pyo3(text_signature = "(tensors:List[Tensor], dim:int )")]
/// Concatenate the tensors across one axis.
/// &RETURNS&: Tensor
fn cat(tensors: Vec<PyTensor>, dim: i64) -> PyResult<PyTensor> {
    if tensors.is_empty() {
        return Err(PyErr::new::<PyValueError, _>("empty input to cat"));
    }
    let dim = actual_dim(&tensors[0], dim).map_err(wrap_err)?;
    let tensors = tensors.into_iter().map(|t| t.0).collect::<Vec<_>>();
    let tensor = Tensor::cat(&tensors, dim).map_err(wrap_err)?;
    Ok(PyTensor(tensor))
}

#[pyfunction]
#[pyo3(text_signature = "(tensors:List[Tensor], dim:int)")]
/// Stack the tensors along a new axis.
/// &RETURNS&: Tensor
fn stack(tensors: Vec<PyTensor>, dim: usize) -> PyResult<PyTensor> {
    let tensors = tensors.into_iter().map(|t| t.0).collect::<Vec<_>>();
    let tensor = Tensor::stack(&tensors, dim).map_err(wrap_err)?;
    Ok(PyTensor(tensor))
}

#[pyfunction]
#[pyo3(text_signature = "(data:_ArrayLike)")]
/// Creates a new tensor from a Python value. The value can be a scalar or array-like object.
/// &RETURNS&: Tensor
fn tensor(py: Python<'_>, data: PyObject) -> PyResult<PyTensor> {
    PyTensor::new(py, data)
}

#[pyfunction]
#[pyo3(signature = (*shape,device=None), text_signature = "(*shape:Shape, device:Optional[Device]=None)")]
/// Creates a new tensor with random values.
/// &RETURNS&: Tensor
fn rand(_py: Python<'_>, shape: PyShape, device: Option<PyDevice>) -> PyResult<PyTensor> {
    let device = device.unwrap_or(PyDevice::Cpu).as_device()?;
    let tensor = Tensor::rand(0f32, 1f32, shape, &device).map_err(wrap_err)?;
    Ok(PyTensor(tensor))
}

#[pyfunction]
#[pyo3(signature = (*shape,device=None), text_signature = "(*shape:Shape, device:Optional[Device]=None)")]
/// Creates a new tensor with random values from a normal distribution.
/// &RETURNS&: Tensor
fn randn(_py: Python<'_>, shape: PyShape, device: Option<PyDevice>) -> PyResult<PyTensor> {
    let device = device.unwrap_or(PyDevice::Cpu).as_device()?;
    let tensor = Tensor::randn(0f32, 1f32, shape, &device).map_err(wrap_err)?;
    Ok(PyTensor(tensor))
}

#[pyfunction]
#[pyo3(signature = (*shape, dtype=None, device=None),text_signature = "(*shape:Shape, dtype:Optional[DType]=None, device:Optional[Device]=None)")]
/// Creates a new tensor filled with ones.
/// &RETURNS&: Tensor
fn ones(
    py: Python<'_>,
    shape: PyShape,
    dtype: Option<PyObject>,
    device: Option<PyDevice>,
) -> PyResult<PyTensor> {
    let dtype = match dtype {
        None => DType::F32,
        Some(dtype) => PyDType::from_pyobject(dtype, py)?.0,
    };
    let device = device.unwrap_or(PyDevice::Cpu).as_device()?;
    let tensor = Tensor::ones(shape, dtype, &device).map_err(wrap_err)?;
    Ok(PyTensor(tensor))
}

#[pyfunction]
#[pyo3(signature = (*shape, dtype=None, device=None), text_signature = "(*shape:Shape, dtype:Optional[DType]=None, device:Optional[Device]=None)")]
/// Creates a new tensor filled with zeros.
/// &RETURNS&: Tensor
fn zeros(
    py: Python<'_>,
    shape: PyShape,
    dtype: Option<PyObject>,
    device: Option<PyDevice>,
) -> PyResult<PyTensor> {
    let dtype = match dtype {
        None => DType::F32,
        Some(dtype) => PyDType::from_pyobject(dtype, py)?.0,
    };
    let device = device.unwrap_or(PyDevice::Cpu).as_device()?;
    let tensor = Tensor::zeros(shape, dtype, &device).map_err(wrap_err)?;
    Ok(PyTensor(tensor))
}

#[derive(Debug, Clone)]
#[pyclass(name = "QTensor")]
/// A quantized tensor.
struct PyQTensor(Arc<QTensor>);

impl std::ops::Deref for PyQTensor {
    type Target = QTensor;

    fn deref(&self) -> &Self::Target {
        self.0.as_ref()
    }
}

#[pymethods]
impl PyQTensor {
    #[getter]
    ///Gets the tensors quantized dtype.
    /// &RETURNS&: str
    fn ggml_dtype(&self) -> String {
        format!("{:?}", self.0.dtype())
    }

    #[getter]
    ///Gets the rank of the tensor.
    /// &RETURNS&: int
    fn rank(&self) -> usize {
        self.0.rank()
    }

    #[getter]
    ///Gets the shape of the tensor.
    /// &RETURNS&: Tuple[int]
    fn shape(&self, py: Python<'_>) -> PyObject {
        PyTuple::new(py, self.0.shape().dims()).to_object(py)
    }

    fn __repr__(&self) -> String {
        format!("{:?}", self.0)
    }

    fn __str__(&self) -> String {
        self.__repr__()
    }

    /// Dequantizes the tensor.
    /// &RETURNS&: Tensor  
    fn dequantize(&self) -> PyResult<PyTensor> {
        let tensor = self.0.dequantize(&Device::Cpu).map_err(wrap_err)?;
        Ok(PyTensor(tensor))
    }

    #[pyo3(text_signature = "(self, lhs:Tensor)")]
    /// Performs a quantized matrix multiplication, with the quantized tensor as the right hand side.
    /// &RETURNS&: Tensor
    fn matmul_t(&self, lhs: &PyTensor) -> PyResult<PyTensor> {
        let qmatmul = ::candle::quantized::QMatMul::from_arc(self.0.clone()).map_err(wrap_err)?;
        let res = qmatmul.forward(lhs).map_err(wrap_err)?;
        Ok(PyTensor(res))
    }
}

#[pyfunction]
#[pyo3(text_signature = "(path:Union[str,PathLike])")]
/// Loads a safetensors file. Returns a dictionary mapping tensor names to tensors.
/// &RETURNS&: Dict[str,Tensor]
fn load_safetensors(path: &str, py: Python<'_>) -> PyResult<PyObject> {
    let res = ::candle::safetensors::load(path, &Device::Cpu).map_err(wrap_err)?;
    let res = res
        .into_iter()
        .map(|(key, value)| (key, PyTensor(value).into_py(py)))
        .collect::<Vec<_>>();
    Ok(res.into_py_dict(py).to_object(py))
}

#[pyfunction]
#[pyo3(text_signature = "(path:Union[str,PathLike], tensors:Dict[str,Tensor])")]
/// Saves a dictionary of tensors to a safetensors file.
/// &RETURNS&: None
fn save_safetensors(
    path: &str,
    tensors: std::collections::HashMap<String, PyTensor>,
) -> PyResult<()> {
    let tensors = tensors
        .into_iter()
        .map(|(s, t)| (s, t.0))
        .collect::<std::collections::HashMap<_, _>>();
    ::candle::safetensors::save(&tensors, path).map_err(wrap_err)
}

#[pyfunction]
#[pyo3(text_signature = "(path:Union[str,PathLike])")]
/// Load a GGML file. Returns a tuple of three objects: a dictionary mapping tensor names to tensors,
/// a dictionary mapping hyperparameter names to hyperparameter values, and a vocabulary.
/// &RETURNS&: Tuple[Dict[str,QTensor], Dict[str,Any], List[str]]
fn load_ggml(path: &str, py: Python<'_>) -> PyResult<(PyObject, PyObject, PyObject)> {
    let mut file = std::fs::File::open(path)?;
    let ggml = ::candle::quantized::ggml_file::Content::read(&mut file).map_err(wrap_err)?;
    let tensors = ggml
        .tensors
        .into_iter()
        .map(|(key, qtensor)| Ok((key, PyQTensor(Arc::new(qtensor)).into_py(py))))
        .collect::<::candle::Result<Vec<_>>>()
        .map_err(wrap_err)?;
    let tensors = tensors.into_py_dict(py).to_object(py);
    let hparams = [
        ("n_vocab", ggml.hparams.n_vocab),
        ("n_embd", ggml.hparams.n_embd),
        ("n_mult", ggml.hparams.n_mult),
        ("n_head", ggml.hparams.n_head),
        ("n_layer", ggml.hparams.n_layer),
        ("n_rot", ggml.hparams.n_rot),
        ("ftype", ggml.hparams.ftype),
    ];
    let hparams = hparams.into_py_dict(py).to_object(py);
    let vocab = ggml
        .vocab
        .token_score_pairs
        .iter()
        .map(|(bytes, _)| String::from_utf8_lossy(bytes.as_slice()).to_string())
        .collect::<Vec<String>>()
        .to_object(py);
    Ok((tensors, hparams, vocab))
}

#[pyfunction]
#[pyo3(text_signature = "(path:Union[str,PathLike])")]
/// Loads a GGUF file. Returns a tuple of two dictionaries: the first maps tensor names to tensors,
/// and the second maps metadata keys to metadata values.
/// &RETURNS&: Tuple[Dict[str,QTensor], Dict[str,Any]]
fn load_gguf(path: &str, py: Python<'_>) -> PyResult<(PyObject, PyObject)> {
    use ::candle::quantized::gguf_file;
    fn gguf_value_to_pyobject(v: &gguf_file::Value, py: Python<'_>) -> PyResult<PyObject> {
        let v: PyObject = match v {
            gguf_file::Value::U8(x) => x.into_py(py),
            gguf_file::Value::I8(x) => x.into_py(py),
            gguf_file::Value::U16(x) => x.into_py(py),
            gguf_file::Value::I16(x) => x.into_py(py),
            gguf_file::Value::U32(x) => x.into_py(py),
            gguf_file::Value::I32(x) => x.into_py(py),
            gguf_file::Value::U64(x) => x.into_py(py),
            gguf_file::Value::I64(x) => x.into_py(py),
            gguf_file::Value::F32(x) => x.into_py(py),
            gguf_file::Value::F64(x) => x.into_py(py),
            gguf_file::Value::Bool(x) => x.into_py(py),
            gguf_file::Value::String(x) => x.into_py(py),
            gguf_file::Value::Array(x) => {
                let list = pyo3::types::PyList::empty(py);
                for elem in x.iter() {
                    list.append(gguf_value_to_pyobject(elem, py)?)?;
                }
                list.into()
            }
        };
        Ok(v)
    }
    let mut file = std::fs::File::open(path)?;
    let gguf = gguf_file::Content::read(&mut file).map_err(wrap_err)?;
    let tensors = gguf
        .tensor_infos
        .keys()
        .map(|key| {
            let qtensor = gguf.tensor(&mut file, key)?;
            Ok((key, PyQTensor(Arc::new(qtensor)).into_py(py)))
        })
        .collect::<::candle::Result<Vec<_>>>()
        .map_err(wrap_err)?;
    let tensors = tensors.into_py_dict(py).to_object(py);
    let metadata = gguf
        .metadata
        .iter()
        .map(|(key, value)| Ok((key, gguf_value_to_pyobject(value, py)?)))
        .collect::<PyResult<Vec<_>>>()?
        .into_py_dict(py)
        .to_object(py);
    Ok((tensors, metadata))
}

#[pyfunction]
#[pyo3(
    text_signature = "(path:Union[str,PathLike], tensors:Dict[str,QTensor], metadata:Dict[str,Any])"
)]
/// Save quanitzed tensors and metadata to a GGUF file.
fn save_gguf(path: &str, tensors: PyObject, metadata: PyObject, py: Python<'_>) -> PyResult<()> {
    use ::candle::quantized::gguf_file;

    fn pyobject_to_gguf_value(v: &PyAny, py: Python<'_>) -> PyResult<gguf_file::Value> {
        let v: gguf_file::Value = if let Ok(x) = v.extract::<u8>() {
            gguf_file::Value::U8(x)
        } else if let Ok(x) = v.extract::<i8>() {
            gguf_file::Value::I8(x)
        } else if let Ok(x) = v.extract::<u16>() {
            gguf_file::Value::U16(x)
        } else if let Ok(x) = v.extract::<i16>() {
            gguf_file::Value::I16(x)
        } else if let Ok(x) = v.extract::<u32>() {
            gguf_file::Value::U32(x)
        } else if let Ok(x) = v.extract::<i32>() {
            gguf_file::Value::I32(x)
        } else if let Ok(x) = v.extract::<u64>() {
            gguf_file::Value::U64(x)
        } else if let Ok(x) = v.extract::<i64>() {
            gguf_file::Value::I64(x)
        } else if let Ok(x) = v.extract::<f32>() {
            gguf_file::Value::F32(x)
        } else if let Ok(x) = v.extract::<f64>() {
            gguf_file::Value::F64(x)
        } else if let Ok(x) = v.extract::<bool>() {
            gguf_file::Value::Bool(x)
        } else if let Ok(x) = v.extract::<String>() {
            gguf_file::Value::String(x)
        } else if let Ok(x) = v.extract::<Vec<PyObject>>() {
            let x = x
                .into_iter()
                .map(|f| pyobject_to_gguf_value(f.as_ref(py), py))
                .collect::<PyResult<Vec<_>>>()?;
            gguf_file::Value::Array(x)
        } else {
            return Err(PyErr::new::<PyValueError, _>(format!(
                "unsupported type {:?}",
                v
            )));
        };
        Ok(v)
    }
    let tensors = tensors
        .extract::<&PyDict>(py)
        .map_err(|_| PyErr::new::<PyValueError, _>("expected a dict"))?
        .iter()
        .map(|(key, value)| {
            Ok((
                key.extract::<String>()
                    .map_err(|_| PyErr::new::<PyValueError, _>("keys must be strings"))?,
                value.extract::<PyQTensor>()?.0,
            ))
        })
        .collect::<PyResult<Vec<_>>>()?;

    let metadata = metadata
        .extract::<&PyDict>(py)
        .map_err(|_| PyErr::new::<PyValueError, _>("expected a dict"))?
        .iter()
        .map(|(key, value)| {
            Ok((
                key.extract::<String>()
                    .map_err(|_| PyErr::new::<PyValueError, _>("keys must be strings"))?,
                pyobject_to_gguf_value(value, py)?,
            ))
        })
        .collect::<PyResult<Vec<_>>>()?;

    let converted_metadata: Vec<_> = metadata
        .iter()
        .map(|(name, value)| (name.as_str(), value))
        .collect();

    let converted_tensors: Vec<_> = tensors
        .iter()
        .map(|(name, tensor)| (name.as_str(), tensor.as_ref()))
        .collect();

    let mut file = std::fs::File::create(path)?;

    gguf_file::write(&mut file, &converted_metadata, &converted_tensors).map_err(wrap_err)
}

#[pyfunction]
/// Returns true if the 'cuda' backend is available.
/// &RETURNS&: bool
fn cuda_is_available() -> bool {
    ::candle::utils::cuda_is_available()
}

#[pyfunction]
/// Returns true if candle was compiled with 'accelerate' support.
/// &RETURNS&: bool
fn has_accelerate() -> bool {
    ::candle::utils::has_accelerate()
}

#[pyfunction]
/// Returns true if candle was compiled with MKL support.
/// &RETURNS&: bool
fn has_mkl() -> bool {
    ::candle::utils::has_mkl()
}

#[pyfunction]
/// Returns the number of threads used by the candle.
/// &RETURNS&: int
fn get_num_threads() -> usize {
    ::candle::utils::get_num_threads()
}

fn candle_utils(_py: Python<'_>, m: &PyModule) -> PyResult<()> {
    m.add_function(wrap_pyfunction!(cuda_is_available, m)?)?;
    m.add_function(wrap_pyfunction!(get_num_threads, m)?)?;
    m.add_function(wrap_pyfunction!(has_accelerate, m)?)?;
    m.add_function(wrap_pyfunction!(has_mkl, m)?)?;
    m.add_function(wrap_pyfunction!(load_ggml, m)?)?;
    m.add_function(wrap_pyfunction!(load_gguf, m)?)?;
    m.add_function(wrap_pyfunction!(save_gguf, m)?)?;
    m.add_function(wrap_pyfunction!(load_safetensors, m)?)?;
    m.add_function(wrap_pyfunction!(save_safetensors, m)?)?;
    Ok(())
}

#[pyfunction]
#[pyo3(text_signature = "(tensor:Tensor, dim:int)")]
/// Applies the Softmax function to a given tensor.#
/// &RETURNS&: Tensor
fn softmax(tensor: PyTensor, dim: i64) -> PyResult<PyTensor> {
    let dim = actual_dim(&tensor, dim).map_err(wrap_err)?;
    let sm = candle_nn::ops::softmax(&tensor.0, dim).map_err(wrap_err)?;
    Ok(PyTensor(sm))
}

#[pyfunction]
#[pyo3(signature = (tensor, ksize, *, stride=1), text_signature = "(tensor:Tensor, ksize:int, stride:int=1)")]
/// Applies the 2d avg-pool function to a given tensor.#
/// &RETURNS&: Tensor
fn avg_pool2d(tensor: PyTensor, ksize: usize, stride: usize) -> PyResult<PyTensor> {
    let tensor = tensor
        .avg_pool2d_with_stride(ksize, stride)
        .map_err(wrap_err)?;
    Ok(PyTensor(tensor))
}

#[pyfunction]
#[pyo3(signature = (tensor, ksize, *, stride=1), text_signature = "(tensor:Tensor, ksize:int, stride:int=1)")]
/// Applies the 2d max-pool function to a given tensor.#
/// &RETURNS&: Tensor
fn max_pool2d(tensor: PyTensor, ksize: usize, stride: usize) -> PyResult<PyTensor> {
    let tensor = tensor
        .max_pool2d_with_stride(ksize, stride)
        .map_err(wrap_err)?;
    Ok(PyTensor(tensor))
}

#[pyfunction]
#[pyo3(text_signature = "(tensor:Tensor)")]
/// Applies the Sigmoid Linear Unit (SiLU) function to a given tensor.
/// &RETURNS&: Tensor
fn silu(tensor: PyTensor) -> PyResult<PyTensor> {
    let s = candle_nn::ops::silu(&tensor.0).map_err(wrap_err)?;
    Ok(PyTensor(s))
}

#[pyfunction]
#[pyo3(text_signature = "(tensor:Tensor)")]
/// Applies the Gaussian Error Linear Unit (GELU) function to a given tensor.
/// &RETURNS&: Tensor
fn gelu(tensor: PyTensor) -> PyResult<PyTensor> {
    let s = tensor.0.gelu_erf().map_err(wrap_err)?;
    Ok(PyTensor(s))
}

#[pyfunction]
#[pyo3(text_signature = "(tensor:Tensor)")]
/// Applies the Rectified Linear Unit (ReLU) function to a given tensor.
/// &RETURNS&: Tensor
fn relu(tensor: PyTensor) -> PyResult<PyTensor> {
    let s = tensor.0.relu().map_err(wrap_err)?;
    Ok(PyTensor(s))
}

#[pyfunction]
#[pyo3(text_signature = "(tensor:Tensor)")]
/// Applies the tanh function to a given tensor.
/// &RETURNS&: Tensor
fn tanh(tensor: PyTensor) -> PyResult<PyTensor> {
    let s = tensor.0.tanh().map_err(wrap_err)?;
    Ok(PyTensor(s))
}

fn candle_functional_m(_py: Python<'_>, m: &PyModule) -> PyResult<()> {
    m.add_function(wrap_pyfunction!(silu, m)?)?;
    m.add_function(wrap_pyfunction!(softmax, m)?)?;
    m.add_function(wrap_pyfunction!(max_pool2d, m)?)?;
    m.add_function(wrap_pyfunction!(avg_pool2d, m)?)?;
    m.add_function(wrap_pyfunction!(gelu, m)?)?;
    m.add_function(wrap_pyfunction!(relu, m)?)?;
    m.add_function(wrap_pyfunction!(tanh, m)?)?;
    Ok(())
}

#[cfg(feature = "onnx")]
fn candle_onnx_m(_py: Python<'_>, m: &PyModule) -> PyResult<()> {
    use onnx::{PyONNXModel, PyONNXTensorDescriptor};
    m.add_class::<PyONNXModel>()?;
    m.add_class::<PyONNXTensorDescriptor>()?;
    Ok(())
}

#[pymodule]
fn candle(py: Python<'_>, m: &PyModule) -> PyResult<()> {
    let utils = PyModule::new(py, "utils")?;
    candle_utils(py, utils)?;
    m.add_submodule(utils)?;
    let nn = PyModule::new(py, "functional")?;
    candle_functional_m(py, nn)?;
    m.add_submodule(nn)?;
    #[cfg(feature = "onnx")]
    {
        let onnx = PyModule::new(py, "onnx")?;
        candle_onnx_m(py, onnx)?;
        m.add_submodule(onnx)?;
    }
    m.add_class::<PyTensor>()?;
    m.add_class::<PyQTensor>()?;
    m.add_class::<PyDType>()?;
    m.add("u8", PyDType(DType::U8))?;
    m.add("u32", PyDType(DType::U32))?;
    m.add("i64", PyDType(DType::I64))?;
    m.add("bf16", PyDType(DType::BF16))?;
    m.add("f16", PyDType(DType::F16))?;
    m.add("f32", PyDType(DType::F32))?;
    m.add("f64", PyDType(DType::F64))?;
    m.add_function(wrap_pyfunction!(cat, m)?)?;
    m.add_function(wrap_pyfunction!(ones, m)?)?;
    m.add_function(wrap_pyfunction!(rand, m)?)?;
    m.add_function(wrap_pyfunction!(randn, m)?)?;
    m.add_function(wrap_pyfunction!(tensor, m)?)?;
    m.add_function(wrap_pyfunction!(stack, m)?)?;
    m.add_function(wrap_pyfunction!(zeros, m)?)?;
    Ok(())
}<|MERGE_RESOLUTION|>--- conflicted
+++ resolved
@@ -85,12 +85,9 @@
         match device {
             Device::Cpu => Self::Cpu,
             Device::Cuda(_) => Self::Cuda,
-<<<<<<< HEAD
             &Device::Gcu(_) => todo!(),
 
-=======
             Device::Metal(_) => Self::Metal,
->>>>>>> 12b2a337
         }
     }
 
