--- conflicted
+++ resolved
@@ -53,10 +53,7 @@
 pub mod display;
 mod dtype;
 mod dummy_cuda_backend;
-<<<<<<< HEAD
-=======
 mod dummy_gcu_backend;
->>>>>>> d83ed52c
 mod dummy_metal_backend;
 pub mod error;
 mod indexer;
@@ -98,15 +95,12 @@
 #[cfg(not(feature = "cuda"))]
 pub use dummy_cuda_backend::{CudaDevice, CudaStorage};
 
-<<<<<<< HEAD
-=======
 #[cfg(not(feature = "gcu"))]
 pub use dummy_gcu_backend::{GcuDevice, GcuStorage};
 
 #[cfg(feature = "gcu")]
 pub use gcu_backend::{GcuDevice, GcuStorage};
 
->>>>>>> d83ed52c
 #[cfg(feature = "metal")]
 pub use metal_backend::{MetalDevice, MetalError, MetalStorage};
 
