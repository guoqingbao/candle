--- conflicted
+++ resolved
@@ -69,10 +69,7 @@
 #default = ["gcu", "scorpio", "candle/gcu", "candle-nn/gcu", "candle-transformers/gcu",] #for gcu development
 microphone = ["cpal"]
 encodec = ["cpal", "symphonia", "rubato"]
-<<<<<<< HEAD
-=======
 async = ["candle/async"]
->>>>>>> 63b6db4f
 
 [[example]]
 name = "llama_multiprocess"
