--- conflicted
+++ resolved
@@ -292,14 +292,10 @@
     let tokenizer = Tokenizer::from_file(tokenizer_filename).map_err(E::msg)?;
 
     let start = std::time::Instant::now();
-<<<<<<< HEAD
-    let config_file = repo.get("config.json")?;
-=======
     let config_file = match args.config {
         Some(file) => std::path::PathBuf::from(file),
         _ => repo.get("config.json")?
     };
->>>>>>> 63b6db4f
     let device = candle_examples::device(args.cpu)?;
     let dtype = if device.is_cuda() || device.is_gcu(){
         DType::BF16
