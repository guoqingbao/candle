--- conflicted
+++ resolved
@@ -38,24 +38,10 @@
     pub fn bias(&self) -> Option<&Tensor> {
         self.bias.as_ref()
     }
-
-    pub fn weight(&self) -> &Tensor {
-        &self.weight
-    }
-
-    pub fn bias(&self) -> Option<&Tensor> {
-        self.bias.as_ref()
-    }
 }
 
 impl super::Module for Linear {
     fn forward(&self, x: &Tensor) -> candle::Result<Tensor> {
-<<<<<<< HEAD
-        let w = match *x.dims() {
-            [b1, b2, _, _] => self.weight.broadcast_left((b1, b2))?.t()?,
-            [bsize, _, _] => self.weight.broadcast_left(bsize)?.t()?,
-            _ => self.weight.t()?,
-=======
         let x = match *x.dims() {
             [b1, b2, _, _] => {
                 if self.weight_transpose {
@@ -78,7 +64,6 @@
                     x.matmul(&self.weight.t()?)?
                 }
             }
->>>>>>> d83ed52c
         };
 
         // let x = x.matmul(&w)?;
