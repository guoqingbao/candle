--- conflicted
+++ resolved
@@ -32,10 +32,7 @@
 serde_json = { workspace = true }
 symphonia = { version = "0.5.3", features = ["all"] }
 tokenizers = { workspace = true, features = ["onig"] }
-<<<<<<< HEAD
-=======
 float_eq = "1"
->>>>>>> d83ed52c
 cpal= { version = "0.15.2", optional = true }
 
 [dev-dependencies]
@@ -58,15 +55,9 @@
 
 [features]
 accelerate = ["dep:accelerate-src", "candle/accelerate", "candle-nn/accelerate", "candle-transformers/accelerate"]
-<<<<<<< HEAD
-gcu = ["candle/gcu", "dep:half"]
-dorado = ["candle/gcu", "candle/dorado", "dep:half"]
-scorpio = ["candle/gcu", "candle/scorpio", "dep:half"]
-=======
 gcu = ["candle/gcu", "dep:half", "candle-nn/gcu", "candle-transformers/gcu"]
 dorado = ["candle/gcu", "candle/dorado", "dep:half", "candle-nn/gcu", "candle-transformers/gcu"]
 scorpio = ["candle/gcu", "candle/scorpio", "dep:half", "candle-nn/gcu", "candle-transformers/gcu"]
->>>>>>> d83ed52c
 cuda = ["candle/cuda", "candle-nn/cuda", "candle-transformers/cuda", "dep:bindgen_cuda"]
 cudnn = ["candle/cudnn"]
 flash-attn = ["cuda", "candle-transformers/flash-attn", "dep:candle-flash-attn"]
@@ -74,10 +65,7 @@
 nccl = ["cuda", "cudarc/nccl", "dep:half"]
 onnx = ["candle-onnx"]
 metal = ["candle/metal", "candle-nn/metal"]
-<<<<<<< HEAD
-=======
 #default = ["gcu", "scorpio", "candle/gcu", "candle-nn/gcu", "candle-transformers/gcu",] #for gcu development
->>>>>>> d83ed52c
 microphone = ["cpal"]
 
 [[example]]
