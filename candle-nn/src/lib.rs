--- conflicted
+++ resolved
@@ -28,13 +28,8 @@
 pub use group_norm::{group_norm, GroupNorm};
 pub use init::Init;
 pub use layer_norm::{layer_norm, rms_norm, LayerNorm, LayerNormConfig, RmsNorm};
-<<<<<<< HEAD
-pub use linear::{linear, linear_no_bias, Linear};
-pub use ops::Dropout;
-=======
 pub use linear::{linear, linear_b, linear_no_bias, Linear};
 pub use ops::{Dropout, apply_rotary_emb_qkv, kvconcat};
->>>>>>> d83ed52c
 pub use optim::{AdamW, Optimizer, ParamsAdamW, SGD};
 pub use rnn::{gru, lstm, GRUConfig, LSTMConfig, GRU, LSTM, RNN};
 pub use sequential::{seq, Sequential};
