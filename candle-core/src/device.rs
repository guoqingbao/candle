use crate::backend::BackendDevice;
use crate::cpu_backend::CpuDevice;
use crate::{CpuStorage, DType, Result, Shape, Storage, WithDType};

/// A `DeviceLocation` represents a physical device whereas multiple `Device`
/// can live on the same location (typically for cuda devices).
#[derive(Debug, Copy, Clone, PartialEq, Eq, Hash)]
pub enum DeviceLocation {
    Cpu,
    Cuda { gpu_id: usize },
    Gcu { gpu_id: usize },
    Metal { gpu_id: usize },
}

#[derive(Debug, Clone)]
pub enum Device {
    Cpu,
    Cuda(crate::CudaDevice),
    Gcu(crate::GcuDevice),
    Metal(crate::MetalDevice),
}

pub trait NdArray {
    fn shape(&self) -> Result<Shape>;

    fn to_cpu_storage(&self) -> CpuStorage;
}

impl<S: WithDType> NdArray for S {
    fn shape(&self) -> Result<Shape> {
        Ok(Shape::from(()))
    }

    fn to_cpu_storage(&self) -> CpuStorage {
        S::to_cpu_storage(&[*self])
    }
}

impl<S: WithDType, const N: usize> NdArray for &[S; N] {
    fn shape(&self) -> Result<Shape> {
        Ok(Shape::from(self.len()))
    }

    fn to_cpu_storage(&self) -> CpuStorage {
        S::to_cpu_storage(self.as_slice())
    }
}

impl<S: WithDType> NdArray for &[S] {
    fn shape(&self) -> Result<Shape> {
        Ok(Shape::from(self.len()))
    }

    fn to_cpu_storage(&self) -> CpuStorage {
        S::to_cpu_storage(self)
    }
}

impl<S: WithDType, const N: usize, const M: usize> NdArray for &[[S; N]; M] {
    fn shape(&self) -> Result<Shape> {
        Ok(Shape::from((M, N)))
    }

    fn to_cpu_storage(&self) -> CpuStorage {
        S::to_cpu_storage_owned(self.concat())
    }
}

impl<S: WithDType, const N1: usize, const N2: usize, const N3: usize> NdArray
    for &[[[S; N3]; N2]; N1]
{
    fn shape(&self) -> Result<Shape> {
        Ok(Shape::from((N1, N2, N3)))
    }

    fn to_cpu_storage(&self) -> CpuStorage {
        let mut vec = Vec::with_capacity(N1 * N2 * N3);
        for i1 in 0..N1 {
            for i2 in 0..N2 {
                vec.extend(self[i1][i2])
            }
        }
        S::to_cpu_storage_owned(vec)
    }
}

impl<S: WithDType, const N1: usize, const N2: usize, const N3: usize, const N4: usize> NdArray
    for &[[[[S; N4]; N3]; N2]; N1]
{
    fn shape(&self) -> Result<Shape> {
        Ok(Shape::from((N1, N2, N3, N4)))
    }

    fn to_cpu_storage(&self) -> CpuStorage {
        let mut vec = Vec::with_capacity(N1 * N2 * N3 * N4);
        for i1 in 0..N1 {
            for i2 in 0..N2 {
                for i3 in 0..N3 {
                    vec.extend(self[i1][i2][i3])
                }
            }
        }
        S::to_cpu_storage_owned(vec)
    }
}

impl<S: NdArray> NdArray for Vec<S> {
    fn shape(&self) -> Result<Shape> {
        if self.is_empty() {
            crate::bail!("empty array")
        }
        let shape0 = self[0].shape()?;
        let n = self.len();
        for v in self.iter() {
            let shape = v.shape()?;
            if shape != shape0 {
                crate::bail!("two elements have different shapes {shape:?} {shape0:?}")
            }
        }
        Ok(Shape::from([[n].as_slice(), shape0.dims()].concat()))
    }

    fn to_cpu_storage(&self) -> CpuStorage {
        // This allocates intermediary memory and shouldn't be necessary.
        let storages = self.iter().map(|v| v.to_cpu_storage()).collect::<Vec<_>>();
        CpuStorage::concat(storages.as_slice()).unwrap()
    }
}

impl Device {
    pub fn new_cuda(ordinal: usize) -> Result<Self> {
        Ok(Self::Cuda(crate::CudaDevice::new(ordinal)?))
    }

    pub fn new_gcu(ordinal: usize) -> Result<Self> {
        Ok(Self::Gcu(crate::GcuDevice::new(ordinal)?))
    }

    pub fn new_metal(ordinal: usize) -> Result<Self> {
        Ok(Self::Metal(crate::MetalDevice::new(ordinal)?))
    }

    pub fn set_seed(&self, seed: u64) -> Result<()> {
        match self {
            Self::Cpu => CpuDevice.set_seed(seed),
            Self::Cuda(c) => c.set_seed(seed),
            Self::Metal(m) => m.set_seed(seed),
            Self::Gcu(g) => g.set_seed(seed),
        }
    }

    pub fn same_device(&self, rhs: &Self) -> bool {
        match (self, rhs) {
            (Self::Cpu, Self::Cpu) => true,
            (Self::Cuda(lhs), Self::Cuda(rhs)) => lhs.same_device(rhs),
            (Self::Gcu(lhs), Self::Gcu(rhs)) => lhs.same_device(rhs),
            (Self::Metal(lhs), Self::Metal(rhs)) => lhs.same_device(rhs),
            _ => false,
        }
    }

    pub fn location(&self) -> DeviceLocation {
        match self {
            Self::Cpu => DeviceLocation::Cpu,
            Self::Cuda(device) => device.location(),
            Self::Gcu(device) => device.location(),
            Device::Metal(device) => device.location(),
        }
    }

    pub fn is_cpu(&self) -> bool {
        matches!(self, Self::Cpu)
    }

    pub fn is_cuda(&self) -> bool {
        matches!(self, Self::Cuda(_))
    }

    pub fn is_gcu(&self) -> bool {
        matches!(self, Self::Gcu(_))
    }

    pub fn is_metal(&self) -> bool {
        matches!(self, Self::Metal(_))
    }

    pub fn cuda_if_available(ordinal: usize) -> Result<Self> {
        if crate::utils::cuda_is_available() {
            Self::new_cuda(ordinal)
        } else {
            Ok(Self::Cpu)
        }
    }

    pub(crate) fn rand_uniform_f64(
        &self,
        lo: f64,
        up: f64,
        shape: &Shape,
        dtype: DType,
    ) -> Result<Storage> {
        match self {
            Device::Cpu => {
                let storage = CpuDevice.rand_uniform(shape, dtype, lo, up)?;
                Ok(Storage::Cpu(storage))
            }
            Device::Cuda(device) => {
                // TODO: Remove the special case if we start supporting generating f16/bf16 directly.
                if dtype == DType::F16 || dtype == DType::BF16 {
                    let storage = device.rand_uniform(shape, DType::F32, lo, up)?;
                    Storage::Cuda(storage).to_dtype(&crate::Layout::contiguous(shape), dtype)
                } else {
                    let storage = device.rand_uniform(shape, dtype, lo, up)?;
                    Ok(Storage::Cuda(storage))
                }
            }
            Device::Metal(device) => {
                let storage = device.rand_uniform(shape, dtype, lo, up)?;
                Ok(Storage::Metal(storage))
            }
            Device::Gcu(device) => {
                let storage = device.rand_uniform(shape, dtype, lo, up)?;
                Ok(Storage::Gcu(storage))
            }
        }
    }

    pub(crate) fn rand_uniform<T: crate::FloatDType>(
        &self,
        lo: T,
        up: T,
        shape: &Shape,
    ) -> Result<Storage> {
        self.rand_uniform_f64(lo.to_f64(), up.to_f64(), shape, T::DTYPE)
    }

    pub(crate) fn rand_normal_f64(
        &self,
        mean: f64,
        std: f64,
        shape: &Shape,
        dtype: DType,
    ) -> Result<Storage> {
        match self {
            Device::Cpu => {
                let storage = CpuDevice.rand_normal(shape, dtype, mean, std)?;
                Ok(Storage::Cpu(storage))
            }
            Device::Cuda(device) => {
                // TODO: Remove the special case if we start supporting generating f16/bf16 directly.
                if dtype == DType::F16 || dtype == DType::BF16 {
                    let storage = device.rand_normal(shape, DType::F32, mean, std)?;
                    Storage::Cuda(storage).to_dtype(&crate::Layout::contiguous(shape), dtype)
                } else {
                    let storage = device.rand_normal(shape, dtype, mean, std)?;
                    Ok(Storage::Cuda(storage))
                }
            }
            Device::Metal(device) => {
                let storage = device.rand_normal(shape, dtype, mean, std)?;
                Ok(Storage::Metal(storage))
            }
            Device::Gcu(device) => {
                let storage = device.rand_normal(shape, dtype, mean, std)?;
                Ok(Storage::Gcu(storage))
            }
        }
    }

    pub(crate) fn rand_normal<T: crate::FloatDType>(
        &self,
        mean: T,
        std: T,
        shape: &Shape,
    ) -> Result<Storage> {
        self.rand_normal_f64(mean.to_f64(), std.to_f64(), shape, T::DTYPE)
    }

    pub(crate) fn ones(&self, shape: &Shape, dtype: DType) -> Result<Storage> {
        match self {
            Device::Cpu => {
                let storage = CpuDevice.ones_impl(shape, dtype)?;
                Ok(Storage::Cpu(storage))
            }
            Device::Cuda(device) => {
                let storage = device.ones_impl(shape, dtype)?;
                Ok(Storage::Cuda(storage))
            }
            Device::Gcu(device) => {
                let storage = device.ones_impl(shape, dtype)?;
                Ok(Storage::Gcu(storage))
            }
            Device::Metal(device) => {
                let storage = device.ones_impl(shape, dtype)?;
                Ok(Storage::Metal(storage))
            }
        }
    }

    pub(crate) fn zeros(&self, shape: &Shape, dtype: DType) -> Result<Storage> {
        match self {
            Device::Cpu => {
                let storage = CpuDevice.zeros_impl(shape, dtype)?;
                Ok(Storage::Cpu(storage))
            }
            Device::Cuda(device) => {
                let storage = device.zeros_impl(shape, dtype)?;
                Ok(Storage::Cuda(storage))
            }
            Device::Gcu(device) => {
                let storage = device.zeros_impl(shape, dtype)?;
                Ok(Storage::Gcu(storage))
            }
            Device::Metal(device) => {
                let storage = device.zeros_impl(shape, dtype)?;
                Ok(Storage::Metal(storage))
            }
        }
    }

    pub(crate) unsafe fn alloc_uninit(&self, shape: &Shape, dtype: DType) -> Result<Storage> {
        match self {
            Device::Cpu => {
                let storage = CpuDevice.alloc_uninit(shape, dtype)?;
                Ok(Storage::Cpu(storage))
            }
            Device::Cuda(device) => {
                let storage = device.alloc_uninit(shape, dtype)?;
                Ok(Storage::Cuda(storage))
            }
<<<<<<< HEAD
            Device::Gcu(device) => {
                let storage = device.alloc_uninit(shape, dtype)?;
                Ok(Storage::Gcu(storage))
            }
            Device::Metal(device) => {
                let storage = device.alloc_uninit(shape, dtype)?;
=======
            Device::Metal(device) => {
                let storage = device.alloc_uninit(shape, dtype)?;
                Ok(Storage::Metal(storage))
            }
        }
    }

    pub(crate) fn storage_from_slice<D: WithDType>(&self, data: &[D]) -> Result<Storage> {
        match self {
            Device::Cpu => Ok(Storage::Cpu(data.to_cpu_storage())),
            Device::Cuda(device) => {
                let storage = device.storage_from_slice(data)?;
                Ok(Storage::Cuda(storage))
            }
            Device::Metal(device) => {
                let storage = device.storage_from_slice(data)?;
>>>>>>> 11d4a3c5
                Ok(Storage::Metal(storage))
            }
        }
    }

    pub(crate) fn storage<A: NdArray>(&self, array: A) -> Result<Storage> {
        match self {
            Device::Cpu => Ok(Storage::Cpu(array.to_cpu_storage())),
            Device::Cuda(device) => {
                let storage = array.to_cpu_storage();
                let storage = device.storage_from_cpu_storage_owned(storage)?;
                Ok(Storage::Cuda(storage))
            }
            Device::Gcu(device) => {
                let storage = array.to_cpu_storage();
                let storage = device.storage_from_cpu_storage_owned(storage)?;
                Ok(Storage::Gcu(storage))
            }
            Device::Metal(device) => {
                let storage = array.to_cpu_storage();
                let storage = device.storage_from_cpu_storage_owned(storage)?;
                Ok(Storage::Metal(storage))
            }
        }
    }

    pub(crate) fn storage_owned<S: WithDType>(&self, data: Vec<S>) -> Result<Storage> {
        match self {
            Device::Cpu => Ok(Storage::Cpu(S::to_cpu_storage_owned(data))),
            Device::Cuda(device) => {
                let storage = S::to_cpu_storage_owned(data);
                let storage = device.storage_from_cpu_storage_owned(storage)?;
                Ok(Storage::Cuda(storage))
            }
            Device::Gcu(device) => {
                let storage = S::to_cpu_storage_owned(data);
                let storage = device.storage_from_cpu_storage_owned(storage)?;
                Ok(Storage::Gcu(storage))
            }
            Device::Metal(device) => {
                let storage = S::to_cpu_storage_owned(data);
                let storage = device.storage_from_cpu_storage_owned(storage)?;
                Ok(Storage::Metal(storage))
            }
        }
    }

    pub fn synchronize(&self) -> Result<()> {
        match self {
            Self::Cpu => Ok(()),
            Self::Cuda(d) => d.synchronize(),
            Self::Metal(d) => d.synchronize(),
        }
    }
}<|MERGE_RESOLUTION|>--- conflicted
+++ resolved
@@ -328,16 +328,12 @@
                 let storage = device.alloc_uninit(shape, dtype)?;
                 Ok(Storage::Cuda(storage))
             }
-<<<<<<< HEAD
             Device::Gcu(device) => {
                 let storage = device.alloc_uninit(shape, dtype)?;
                 Ok(Storage::Gcu(storage))
             }
             Device::Metal(device) => {
                 let storage = device.alloc_uninit(shape, dtype)?;
-=======
-            Device::Metal(device) => {
-                let storage = device.alloc_uninit(shape, dtype)?;
                 Ok(Storage::Metal(storage))
             }
         }
@@ -350,9 +346,12 @@
                 let storage = device.storage_from_slice(data)?;
                 Ok(Storage::Cuda(storage))
             }
-            Device::Metal(device) => {
+            Device::Gcu(device) => {
                 let storage = device.storage_from_slice(data)?;
->>>>>>> 11d4a3c5
+                Ok(Storage::Gcu(storage))
+            }
+            Device::Metal(device) => {
+                let storage = device.storage_from_slice(data)?;
                 Ok(Storage::Metal(storage))
             }
         }
@@ -404,6 +403,7 @@
         match self {
             Self::Cpu => Ok(()),
             Self::Cuda(d) => d.synchronize(),
+            Self::Gcu(d) => d.synchronize(),
             Self::Metal(d) => d.synchronize(),
         }
     }
