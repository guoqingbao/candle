--- conflicted
+++ resolved
@@ -86,10 +86,7 @@
 struct RotaryEmbedding {
     sin: Tensor,
     cos: Tensor,
-<<<<<<< HEAD
     cos_sin: Tensor,
-=======
->>>>>>> 11d4a3c5
 }
 
 impl RotaryEmbedding {
@@ -106,13 +103,10 @@
         let t = Tensor::arange(0u32, max_seq_len as u32, dev)?.to_dtype(DType::F32)?
             .reshape((max_seq_len, 1))?;
         let freqs = t.matmul(&inv_freq)?;
-<<<<<<< HEAD
         let cos_sin = Tensor::cat(&[&freqs.cos()?, &freqs.sin()?], D::Minus1)?; //must be float32;
         let freqs = freqs.to_dtype(dtype)?;
         let freqs = Tensor::cat(&[&freqs, &freqs], D::Minus1)?;
 
-=======
->>>>>>> 11d4a3c5
         Ok(Self {
             sin: freqs.sin()?,
             cos: freqs.cos()?,
@@ -241,12 +235,10 @@
 
         let query_states = query_states
             .reshape((b_sz, q_len, self.num_heads, self.head_dim))?
-            .transpose(1, 2)?
-            .contiguous()?;
+            .transpose(1, 2)?;
         let key_states = key_states
             .reshape((b_sz, q_len, self.num_kv_heads, self.head_dim))?
-            .transpose(1, 2)?
-            .contiguous()?;
+            .transpose(1, 2)?;
         let value_states = value_states
             .reshape((b_sz, q_len, self.num_kv_heads, self.head_dim))?
             .transpose(1, 2)?;
