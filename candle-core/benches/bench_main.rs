mod benchmarks;

use criterion::criterion_main;
criterion_main!(
    benchmarks::affine::benches,
    benchmarks::matmul::benches,
    benchmarks::random::benches,
    benchmarks::where_cond::benches,
    benchmarks::conv_transpose2d::benches,
<<<<<<< HEAD
=======
    benchmarks::qmatmul::benches,
    benchmarks::unary::benches
>>>>>>> 11d4a3c5
);<|MERGE_RESOLUTION|>--- conflicted
+++ resolved
@@ -7,9 +7,6 @@
     benchmarks::random::benches,
     benchmarks::where_cond::benches,
     benchmarks::conv_transpose2d::benches,
-<<<<<<< HEAD
-=======
     benchmarks::qmatmul::benches,
     benchmarks::unary::benches
->>>>>>> 11d4a3c5
 );