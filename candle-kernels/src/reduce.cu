--- conflicted
+++ resolved
@@ -180,8 +180,6 @@
 }
 
 template <typename T>
-<<<<<<< HEAD
-=======
 __device__ void rope_thd(
     const T * src,
     const T * cos,
@@ -209,7 +207,6 @@
 }
 
 template <typename T>
->>>>>>> 11d4a3c5
 __device__ void
 fast_max(const size_t src_numel, const size_t el_to_sum_per_block,
          const size_t num_dims, const size_t *info, const T *src, T *dst) {
@@ -464,11 +461,7 @@
     rmsnorm<TYPENAME>(src, dst, alpha, n_cols, eps);                           \
   }                                                                            \
 
-<<<<<<< HEAD
-#define ROPE_OP(TYPENAME, FN_NAME, FN_NAME_I) \
-=======
 #define ROPE_OP(TYPENAME, FN_NAME, FN_NAME_I, FN_NAME_THD) \
->>>>>>> 11d4a3c5
   extern "C" __global__ void FN_NAME_I( \
       const TYPENAME *src, \
       const TYPENAME *cos, \
@@ -488,8 +481,6 @@
       const uint32_t d) { \
     rope<TYPENAME>(src, cos, sin, dst, bh, td, d); \
   } \
-<<<<<<< HEAD
-=======
   extern "C" __global__ void FN_NAME_THD( \
       const TYPENAME *src, \
       const TYPENAME *cos, \
@@ -501,16 +492,11 @@
       const uint32_t d) { \
     rope_thd<TYPENAME>(src, cos, sin, dst, b, t, h, d); \
   } \
->>>>>>> 11d4a3c5
 
 #if __CUDA_ARCH__ >= 800
 SOFTMAX_OP(__nv_bfloat16, float, softmax_bf16)
 RMSNORM_OP(__nv_bfloat16, rmsnorm_bf16)
-<<<<<<< HEAD
-ROPE_OP(__nv_bfloat16, rope_bf16, rope_i_bf16)
-=======
 ROPE_OP(__nv_bfloat16, rope_bf16, rope_i_bf16, rope_thd_bf16)
->>>>>>> 11d4a3c5
 SUM_OP(__nv_bfloat16, sum_bf16)
 FAST_OP(__nv_bfloat16, fast_min_bf16, fast_max_bf16, fast_argmin_bf16, fast_argmax_bf16, fast_sum_bf16)
 #endif
@@ -518,11 +504,7 @@
 #if __CUDA_ARCH__ >= 530
 SOFTMAX_OP(__half, float, softmax_f16)
 RMSNORM_OP(__half, rmsnorm_f16)
-<<<<<<< HEAD
-ROPE_OP(__half, rope_f16, rope_i_f16)
-=======
 ROPE_OP(__half, rope_f16, rope_i_f16, rope_thd_f16)
->>>>>>> 11d4a3c5
 SUM_OP(__half, sum_f16)
 FAST_OP(__half, fast_min_f16, fast_max_f16, fast_argmin_f16, fast_argmax_f16, fast_sum_f16)
 #endif
@@ -534,13 +516,8 @@
 SOFTMAX_OP(double, double, softmax_f64)
 RMSNORM_OP(float, rmsnorm_f32)
 RMSNORM_OP(double, rmsnorm_f64)
-<<<<<<< HEAD
-ROPE_OP(float, rope_f32, rope_i_f32)
-ROPE_OP(double, rope_f64, rope_i_f64)
-=======
 ROPE_OP(float, rope_f32, rope_i_f32, rope_thd_f32)
 ROPE_OP(double, rope_f64, rope_i_f64, rope_thd_f64)
->>>>>>> 11d4a3c5
 
 FAST_OP(float, fast_min_f32, fast_max_f32, fast_argmin_f32, fast_argmax_f32, fast_sum_f32)
 FAST_OP(double, fast_min_f64, fast_max_f64, fast_argmin_f64, fast_argmax_f64, fast_sum_f64)
