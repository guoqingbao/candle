/*
 * Copyright 2021-2024 Enflame. All Rights Reserved.

 * Licensed under the Apache License, Version 2.0 (the "License");
 * you may not use this file except in compliance with the License.
 * You may obtain a copy of the License at
 *
 *      http://www.apache.org/licenses/LICENSE-2.0
 *
 * Unless required by applicable law or agreed to in writing, software
 * distributed under the License is distributed on an "AS IS" BASIS,
 * WITHOUT WARRANTIES OR CONDITIONS OF ANY KIND, either express or implied.
 * See the License for the specific language governing permissions and
 * limitations under the License.
 *
 * @file    device_executor.rs
 * @brief
 *
 * @author  Guoqing Bao
 * @date    2022-09-05 - 2024-02-02
 * @version V0.1
 * @par     Copyright (c) Enflame Tech Company.
 * @par     History: Support BigCode/StarCode model inference
 * @par     Comments: a gcu backend for huggingface candle ML framework, 
 *                    aiming at minimal modification of upstream candle project while supporting
 *                    Enflame GCU device computing seamlessly. This GCU backend requires another two 
 *                    crates: ubridge and UHHI (written by Enflame), which are not open source yet.
 */
use crate::backend::{BackendDevice, BackendStorage};
use crate::op::{BinaryOpT, CmpOp, ReduceOp, UnaryOpT};
use crate::{CpuStorage, DType, Layout, Result, Shape, WithDType};
use half::{bf16, f16};
use ubridge::prelude::DevicePtr;
use uhal::memory::DevicePointerTrait;
use std::sync::{Arc, Mutex};
pub use cust_core::_hidden::{DeviceCopy};
use uhal::error::{DeviceError};
use ubridge::gcu_device::GcuDevice as RawDevice;
use ubridge::gcu_slice::{GcuSlice, GcuView, GcuViewMut};
use ubridge::gcu_launch::{GcuLaunchConfig, GcuLaunchAsync};
use ubridge::{*};
pub use ubridge;

#[derive(Debug, Clone)]
pub enum GcuStorageSlice {
    U8(GcuSlice<u8>),
    U32(GcuSlice<u32>),
    I64(GcuSlice<i64>),
    BF16(GcuSlice<bf16>),
    F16(GcuSlice<f16>),
    F32(GcuSlice<f32>),
    F64(GcuSlice<f64>),
}

type S = GcuStorageSlice;

#[derive(Debug, Clone)]
pub struct GcuStorage {
    pub slice: GcuStorageSlice,
    pub device: GcuDevice,
}

#[derive(Debug, Clone)]
pub struct GcuDevice {
    device: Arc<RawDevice>,
}

/// Gcurc related errors
#[derive(thiserror::Error, Debug)]
pub enum GcuError {
    // #[error(transparent)]
    // Gcu(#[from] Gcurc::driver::DriverError),

    // #[error(transparent)]
    // Compiler(#[from] Gcurc::nvrtc::CompileError),

    #[error("missing kernel '{module_name}'")]
    MissingKernel { module_name: String },

    #[error("unsupported dtype {dtype:?} for {op}")]
    UnsupportedDtype { dtype: DType, op: &'static str },

    #[error("internal error '{0}'")]
    InternalError(&'static str),

    #[error("matmul is only supported for contiguous tensors lstride: {lhs_stride:?} rstride: {rhs_stride:?} mnk: {mnk:?}")]
    MatMulNonContiguous {
        lhs_stride: Vec<usize>,
        rhs_stride: Vec<usize>,
        mnk: (usize, usize, usize),
    },

    #[error("{msg}, expected: {expected:?}, got: {got:?}")]
    UnexpectedDType {
        msg: &'static str,
        expected: DType,
        got: DType,
    },

    #[error("{Gcu} when loading {module_name}")]
    Load {
        Gcu: String,
        module_name: String,
    },
}

impl From<GcuError> for crate::Error {
    fn from(val: GcuError) -> Self {
        crate::Error::Gcu(Box::new(val)).bt()
    }
}

impl From<DeviceError> for crate::Error {
    fn from(val: DeviceError) -> Self {
        crate::Error::Gcu(Box::new(val)).bt()
    }
}

// /// Unique identifier for Gcu devices.
// #[derive(Clone, Copy, Debug, PartialEq, Eq, Hash)]
// pub struct DeviceId(usize);

// impl DeviceId {
//     fn new() -> Self {
//         // https://users.rust-lang.org/t/idiomatic-rust-way-to-generate-unique-id/33805
//         use std::sync::atomic;
//         static COUNTER: atomic::AtomicUsize = atomic::AtomicUsize::new(1);
//         Self(COUNTER.fetch_add(1, atomic::Ordering::Relaxed))
//     }
// }

// struct GcuRng(Gcurc::curand::GcuRng);
// unsafe impl Send for GcuRng {}

impl std::ops::Deref for GcuDevice {
    type Target = Arc<RawDevice>;

    fn deref(&self) -> &Self::Target {
        &self.device
    }
}

impl std::ops::DerefMut for GcuDevice {
    fn deref_mut(&mut self) -> &mut Self::Target {
        &mut self.device
    }
}

pub trait WrapErr<O> {
    fn w(self) -> std::result::Result<O, crate::Error>;
}

// impl<O, E: Into<GcuError>> WrapErr<O> for std::result::Result<O, E> {
//     fn w(self) -> std::result::Result<O, crate::Error> {
//         self.map_err(|e| crate::Error::Gcu(Box::new(e.into())))
//     }
// }

impl<O, E: Into<DeviceError>> WrapErr<O> for std::result::Result<O, E> {
    fn w(self) -> std::result::Result<O, crate::Error> {
        self.map_err(|e| crate::Error::Gcu(Box::new(e.into())))
    }
}

impl GcuDevice {
    pub fn gcu_device(&self) -> Arc<RawDevice> {
        self.device.clone()
    }

    pub fn id(&self) -> usize {
        self.device.id
    }

    fn const_impl(&self, v: f64, shape: &Shape, dtype: DType) -> Result<GcuStorage> {
        let elem_count = shape.elem_count();
        let slice = match dtype {
            DType::U8 => {
                // SAFETY: Set later by running the fill kernel.
                let data = self.alloc::<u8>(elem_count).w()?;
                let func = self.get_or_load_func("fill_u8", ubridge::FILL)?;
                let params = (data.device_ptr(), v as u8, elem_count);
                unsafe { func.launch(&self.launch_cfg, params).w()? };
                GcuStorageSlice::U8(data)
            }
            DType::U32 => {
                // SAFETY: Set later by running the fill kernel.
                let data = self.alloc::<u32>(elem_count).w()?;
                let func = self.get_or_load_func("fill_u32", ubridge::FILL)?;
                let params = (data.device_ptr(), v as u32, elem_count);
                unsafe { func.launch(&self.launch_cfg, params).w()? };
                GcuStorageSlice::U32(data)
            }
            DType::I64 => {
                // SAFETY: Set later by running the fill kernel.
                let data = self.alloc::<i64>(elem_count).w()?;
                let func = self.get_or_load_func("fill_i64", ubridge::FILL)?;
                let params = (data.device_ptr(), v as i64, elem_count);
                unsafe { func.launch(&self.launch_cfg, params).w()? };
                GcuStorageSlice::I64(data)
            }
            DType::BF16 => {
                // SAFETY: Set later by running the fill kernel.
                let data = self.alloc::<bf16>(elem_count).w()?;
                let func = self.get_or_load_func("fill_bf16", ubridge::FILL)?;
                let params = (data.device_ptr(), bf16::from_f64(v), elem_count);
                unsafe { func.launch(&self.launch_cfg, params).w()? };
                GcuStorageSlice::BF16(data)
            }
            DType::F16 => {
                // SAFETY: Set later by running the fill kernel.
                let data = self.device.alloc::<f16>(elem_count).w()?;
                let func = self.get_or_load_func("fill_f16", ubridge::FILL)?;
                let params = (data.device_ptr(), f16::from_f64(v), elem_count);
                unsafe { func.launch(&self.launch_cfg, params).w()? };
                GcuStorageSlice::F16(data)
            }
            DType::F32 => {
                // SAFETY: Set later by running the fill kernel.
                let data = self.device.alloc::<f32>(elem_count).w()?;
                let func = self.get_or_load_func("fill_f32", ubridge::FILL)?;
                let params = (data.device_ptr(), v as f32, elem_count);
                unsafe { func.launch(&self.launch_cfg, params).w()? };
                GcuStorageSlice::F32(data)
            }
            DType::F64 => {
                // SAFETY: Set later by running the fill kernel.
                let data = self.device.alloc::<f64>(elem_count).w()?;
                let func = self.get_or_load_func("fill_f64", ubridge::FILL)?;
                let params = (data.device_ptr(), v, elem_count);
                unsafe { func.launch(&self.launch_cfg, params).w()? };
                GcuStorageSlice::F64(data)
            }
        };
        Ok(GcuStorage {
            slice,
            device: self.clone(),
        })
    }

    // pub fn get_or_load_func(&self, module_name: &str, kernel_path: &str) -> Result<GcuFunction> {
        // Ok(GcuFunction::new(module_name.to_string(), kernel_path.to_string()))
    //     if !self.has_func(module_name) {
    //         // Leaking the string here is a bit sad but we need a &'static str and this is only
    //         // done once per kernel name.
    //         let static_module_name = Box::leak(module_name.to_string().into_boxed_str());
    //         self.load_kernel(kernel_path, module_name, &[static_module_name])
    //             .map_err(|Gcu| GcuError::Load {
    //                 Gcu,
    //                 module_name: module_name.to_string(),
    //             })
    //             ?;
    //     }
    //     self.get_func(module_name)
    //         // Clippy recommends this `ok_or` rather than `ok_or_else` so hopefully the compiler is
    //         // able to only build the error value if needed.
    //         .ok_or(GcuError::MissingKernel {
    //             module_name: module_name.to_string(),
    //         })
            
        // }
}

impl BackendDevice for GcuDevice {
    type Storage = GcuStorage;
    fn new(ordinal: usize) -> Result<Self>
    {
        Ok(GcuDevice {
            #[cfg(feature = "async")]
            device: RawDevice::new(ordinal, false).unwrap(),
            #[cfg(not(feature = "async"))]
            device: RawDevice::new(ordinal, true).unwrap(),
        })
    }
    fn location(&self) -> crate::DeviceLocation {
        crate::DeviceLocation::Gcu {
            gpu_id: self.ordinal(),
        }
    }

    fn same_device(&self, rhs: &Self) -> bool {
        self.id == rhs.id
    }

    fn zeros_impl(&self, shape: &Shape, dtype: DType) -> Result<GcuStorage> {
        let elem_count = shape.elem_count();
        let slice = match dtype {
            DType::U8 => {
                let data = self.alloc_zeros::<u8>(elem_count).w()?;
                GcuStorageSlice::U8(data)
            }
            DType::U32 => {
                let data = self.alloc_zeros::<u32>(elem_count).w()?;
                GcuStorageSlice::U32(data)
            }
            DType::I64 => {
                let data = self.alloc_zeros::<i64>(elem_count).w()?;
                GcuStorageSlice::I64(data)
            }
            DType::BF16 => {
                let data = self.alloc_zeros::<bf16>(elem_count).w()?;
                GcuStorageSlice::BF16(data)
            }
            DType::F16 => {
                let data = self.alloc_zeros::<f16>(elem_count).w()?;
                GcuStorageSlice::F16(data)
            }
            DType::F32 => {
                let data = self.alloc_zeros::<f32>(elem_count).w()?;
                GcuStorageSlice::F32(data)
            }
            DType::F64 => {
                let data = self.alloc_zeros::<f64>(elem_count).w()?;
                GcuStorageSlice::F64(data)
            }
        };
        Ok(GcuStorage {
            slice,
            device: self.clone(),
        })
    }

    fn set_seed(&self, _: u64) -> Result<()> {
        Ok(())
    }
    fn rand_uniform(&self, shape: &Shape, dtype: DType, lo: f64, up: f64) -> Result<GcuStorage> {
        let elem_count = shape.elem_count();
        // let curand = self.curand.lock().unwrap();
        let slice = match dtype {
            // TODO: Add support for F16 and BF16 though this is likely to require some upstream
            // Gcurc changes.
            DType::U8 | DType::U32 | DType::I64 | DType::F16 | DType::BF16 => {
                Err(GcuError::UnsupportedDtype {
                    dtype,
                    op: "rand_uniform",
                })
                ?
            }
            DType::F32 => {
                let mut data = self.device.alloc::<f32>(elem_count).w()?;
                // curand.0.fill_with_uniform(&mut data)?;
                GcuStorageSlice::F32(data)
            }
            DType::F64 => {
                let mut data = self.device.alloc::<f64>(elem_count).w()?;
                // curand.0.fill_with_uniform(&mut data)?;
                GcuStorageSlice::F64(data)
            }
        };
        let slice = if lo == 0. && up == 1.0 {
            slice
        } else {
            let layout = Layout::contiguous(shape);
            Affine(up - lo, lo).map(&slice, &self, &layout)?
        };
        Ok(GcuStorage {
            slice,
            device: self.clone(),
        })
    }

    fn rand_normal(&self, shape: &Shape, dtype: DType, mean: f64, std: f64) -> Result<GcuStorage> {
        // TODO: Add support for F16 and BF16 though this is likely to require some upstream
        // Gcurc changes.
        let elem_count = shape.elem_count();
        // let curand = self.curand.lock().unwrap();
        let slice = match dtype {
            DType::U8 | DType::U32 | DType::I64 | DType::F16 | DType::BF16 => {
                Err(GcuError::UnsupportedDtype {
                    dtype,
                    op: "rand_normal",
                })
                ?
            }
            DType::F32 => {
                let mut data = self.device.alloc::<f32>(elem_count).w()?;
                // curand
                //     .0
                //     .fill_with_normal(&mut data, mean as f32, std as f32)
                //     ?;
                GcuStorageSlice::F32(data)
            }
            DType::F64 => {
                let mut data = self.device.alloc::<f64>(elem_count).w()?;
                // curand.0.fill_with_normal(&mut data, mean, std)?;
                GcuStorageSlice::F64(data)
            }
        };
        Ok(GcuStorage {
            slice,
            device: self.clone(),
        })
    }

    fn ones_impl(&self, shape: &Shape, dtype: DType) -> Result<GcuStorage> {
        self.const_impl(1., shape, dtype)
    }

    unsafe fn alloc_uninit(&self, shape: &Shape, dtype: DType) -> Result<Self::Storage> {
        let elem_count = shape.elem_count();
        let slice = match dtype {
            DType::U8 => {
                let data = self.alloc::<u8>(elem_count).w()?;
                GcuStorageSlice::U8(data)
            }
            DType::U32 => {
                let data = self.alloc::<u32>(elem_count).w()?;
                GcuStorageSlice::U32(data)
            }
            DType::I64 => {
                let data = self.alloc::<i64>(elem_count).w()?;
                GcuStorageSlice::I64(data)
            }
            DType::BF16 => {
                let data = self.alloc::<bf16>(elem_count).w()?;
                GcuStorageSlice::BF16(data)
            }
            DType::F16 => {
                let data = self.alloc::<f16>(elem_count).w()?;
                GcuStorageSlice::F16(data)
            }
            DType::F32 => {
                let data = self.alloc::<f32>(elem_count).w()?;
                GcuStorageSlice::F32(data)
            }
            DType::F64 => {
                let data = self.alloc::<f64>(elem_count).w()?;
                GcuStorageSlice::F64(data)
            }
        };
        Ok(GcuStorage {
            slice,
            device: self.clone(),
        })
    }

    fn storage_from_cpu_storage(&self, storage: &CpuStorage) -> Result<GcuStorage> {
        let slice = match storage {
            CpuStorage::U8(storage) => {
                let data = self.htod_sync_copy(storage).w()?;
                GcuStorageSlice::U8(data)
            }
            CpuStorage::U32(storage) => {
                let data = self.htod_sync_copy(storage).w()?;
                GcuStorageSlice::U32(data)
            }
            CpuStorage::I64(storage) => {
                let data = self.htod_sync_copy(storage).w()?;
                GcuStorageSlice::I64(data)
            }
            CpuStorage::BF16(storage) => {
                let data = self.htod_sync_copy(storage).w()?;
                GcuStorageSlice::BF16(data)
            }
            CpuStorage::F16(storage) => {
                let data = self.htod_sync_copy(storage).w()?;
                GcuStorageSlice::F16(data)
            }
            CpuStorage::F32(storage) => {
                let data = self.htod_sync_copy(storage).w()?;
                GcuStorageSlice::F32(data)
            }
            CpuStorage::F64(storage) => {
                let data = self.htod_sync_copy(storage).w()?;
                GcuStorageSlice::F64(data)
            }
        };
        Ok(GcuStorage {
            slice,
            device: self.clone(),
        })
    }

    fn storage_from_cpu_storage_owned(&self, storage: CpuStorage) -> Result<GcuStorage> {
        let slice = match storage {
            CpuStorage::U8(storage) => {
                let data = self.htod_copy(storage).w()?;
                GcuStorageSlice::U8(data)
            }
            CpuStorage::U32(storage) => {
                let data = self.htod_copy(storage).w()?;
                GcuStorageSlice::U32(data)
            }
            CpuStorage::I64(storage) => {
                let data = self.htod_copy(storage).w()?;
                GcuStorageSlice::I64(data)
            }
            CpuStorage::BF16(storage) => {
                let data = self.htod_copy(storage).w()?;
                GcuStorageSlice::BF16(data)
            }
            CpuStorage::F16(storage) => {
                let data = self.htod_copy(storage).w()?;
                GcuStorageSlice::F16(data)
            }
            CpuStorage::F32(storage) => {
                let data = self.htod_copy(storage).w()?;
                GcuStorageSlice::F32(data)
            }
            CpuStorage::F64(storage) => {
                let data = self.htod_copy(storage).w()?;
                GcuStorageSlice::F64(data)
            }
        };
        Ok(GcuStorage {
            slice,
            device: self.clone(),
        })
    }

}



pub trait Map1 {
    fn f<T: DeviceCopy + WithDType>( //+ValidAsZeroBits
        
        &self,
        src: &GcuSlice<T>,
        dev: &GcuDevice,
        layout: &Layout,
    ) -> Result<GcuSlice<T>>;

    fn map(&self, s: &S, d: &GcuDevice, l: &Layout) -> Result<S> {
        let out = match s {
            S::U8(s) => S::U8(self.f(s, d, l)?),
            S::U32(s) => S::U32(self.f(s, d, l)?),
            S::I64(s) => S::I64(self.f(s, d, l)?),
            S::BF16(s) => S::BF16(self.f(s, d, l)?),
            S::F16(s) => S::F16(self.f(s, d, l)?),
            S::F32(s) => S::F32(self.f(s, d, l)?),
            S::F64(s) => S::F64(self.f(s, d, l)?),
        };
        Ok(out)
    }
}

trait Map2 {
    fn f<T: DeviceCopy + WithDType>( //+ValidAsZeroBits
        &self,
        src1: &GcuSlice<T>,
        layout1: &Layout,
        src2: &GcuSlice<T>,
        layout2: &Layout,
        dev: &GcuDevice,
    ) -> Result<GcuSlice<T>>;

    fn map(&self, s1: &S, l1: &Layout, s2: &S, l2: &Layout, d: &GcuDevice) -> Result<S> {
        let out = match (s1, s2) {
            (S::U8(s1), S::U8(s2)) => S::U8(self.f(s1, l1, s2, l2, d)?),
            (S::U32(s1), S::U32(s2)) => S::U32(self.f(s1, l1, s2, l2, d)?),
            (S::I64(s1), S::I64(s2)) => S::I64(self.f(s1, l1, s2, l2, d)?),
            (S::BF16(s1), S::BF16(s2)) => S::BF16(self.f(s1, l1, s2, l2, d)?),
            (S::F16(s1), S::F16(s2)) => S::F16(self.f(s1, l1, s2, l2, d)?),
            (S::F32(s1), S::F32(s2)) => S::F32(self.f(s1, l1, s2, l2, d)?),
            (S::F64(s1), S::F64(s2)) => S::F64(self.f(s1, l1, s2, l2, d)?),
            _ => Err(GcuError::InternalError("dtype mismatch in binary op"))?,
        };
        Ok(out)
    }
}

trait Map2InPlace {
    fn f<T: DeviceCopy + WithDType>( //+ValidAsZeroBits
        &self,
        dst: &mut GcuSlice<T>,
        dst_shape: &Shape,
        src: &GcuSlice<T>,
        src_l: &Layout,
        dev: &GcuDevice,
    ) -> Result<()>;

    fn map(
        &self,
        dst: &mut S,
        dst_s: &Shape,
        src: &S,
        src_l: &Layout,
        d: &GcuDevice,
    ) -> Result<()> {
        match (dst, src) {
            (S::U8(dst), S::U8(src)) => self.f(dst, dst_s, src, src_l, d),
            (S::U32(dst), S::U32(src)) => self.f(dst, dst_s, src, src_l, d),
            (S::I64(dst), S::I64(src)) => self.f(dst, dst_s, src, src_l, d),
            (S::BF16(dst), S::BF16(src)) => self.f(dst, dst_s, src, src_l, d),
            (S::F16(dst), S::F16(src)) => self.f(dst, dst_s, src, src_l, d),
            (S::F32(dst), S::F32(src)) => self.f(dst, dst_s, src, src_l, d),
            (S::F64(dst), S::F64(src)) => self.f(dst, dst_s, src, src_l, d),
            _ => Err(GcuError::InternalError("dtype mismatch in binary op"))?,
        }
    }
}

trait Map1Any {
    fn f<T: DeviceCopy + WithDType, W: Fn(GcuSlice<T>) -> S>( 
        &self,
        src: &GcuSlice<T>,
        dev: &GcuDevice,
        layout: &Layout,
        wrap: W,
    ) -> Result<S>;

    fn map(&self, s: &S, d: &GcuDevice, l: &Layout) -> Result<S> {
        let out = match s {
            S::U8(s) => self.f(s, d, l, S::U8)?,
            S::U32(s) => self.f(s, d, l, S::U32)?,
            S::I64(s) => self.f(s, d, l, S::I64)?,
            S::BF16(s) => self.f(s, d, l, S::BF16)?,
            S::F16(s) => self.f(s, d, l, S::F16)?,
            S::F32(s) => self.f(s, d, l, S::F32)?,
            S::F64(s) => self.f(s, d, l, S::F64)?,
        };
        Ok(out)
    }
}

trait Map2Any {
    fn f<T: DeviceCopy + WithDType>(
        &self,
        src1: &GcuSlice<T>,
        layout1: &Layout,
        src2: &GcuSlice<T>,
        layout2: &Layout,
        dev: &GcuDevice,
    ) -> Result<S>;

    fn map(&self, s1: &S, l1: &Layout, s2: &S, l2: &Layout, d: &GcuDevice) -> Result<S> {
        let out = match (s1, s2) {
            (S::U8(s1), S::U8(s2)) => self.f(s1, l1, s2, l2, d)?,
            (S::U32(s1), S::U32(s2)) => self.f(s1, l1, s2, l2, d)?,
            (S::I64(s1), S::I64(s2)) => self.f(s1, l1, s2, l2, d)?,
            (S::BF16(s1), S::BF16(s2)) => self.f(s1, l1, s2, l2, d)?,
            (S::F16(s1), S::F16(s2)) => self.f(s1, l1, s2, l2, d)?,
            (S::F32(s1), S::F32(s2)) => self.f(s1, l1, s2, l2, d)?,
            (S::F64(s1), S::F64(s2)) => self.f(s1, l1, s2, l2, d)?,
            _ => Err(GcuError::InternalError("dtype mismatch in binary op"))?,
        };
        Ok(out)
    }
}

struct Clone;
impl Map1 for Clone {
    fn f<T: DeviceCopy>(
        &self,
        s: &GcuSlice<T>,
        _: &GcuDevice,
        _: &Layout,
    ) -> Result<GcuSlice<T>> {
        s.try_clone().w()
    }
}

pub fn kernel_name<T: WithDType>(root: &str) -> String {
    let dtype = T::DTYPE.as_str();
    format!("{root}_{dtype}")
}

struct Affine(f64, f64);
impl Map1 for Affine {
    fn f<T: DeviceCopy + WithDType>(
        &self,
        src: &GcuSlice<T>,
        dev: &GcuDevice,
        layout: &Layout,
    ) -> Result<GcuSlice<T>> {
        let shape = layout.shape();
        let el = shape.elem_count();
        let src = &src.slice(layout.start_offset()..);
        let func = dev.get_or_load_func(&kernel_name::<T>("affine"), ubridge::AFFINE)?;
        let out = dev.alloc::<T>(el)?;
        let params = (
            el,
            src.device_ptr(),
            out.device_ptr(),
            self.0 as f32,
            self.1 as f32
        );
        unsafe { func.launch(&dev.launch_cfg, params) }?;
        Ok(out)
    }
}

struct Elu(f64);
impl Map1 for Elu {
    fn f<T: DeviceCopy + WithDType>(
        &self,
        src: &GcuSlice<T>,
        dev: &GcuDevice,
        layout: &Layout,
    ) -> Result<GcuSlice<T>> {
        let shape = layout.shape();
        let dims = shape.dims();
        let el = shape.elem_count();
        let ds = dev.htod_copy([dims, layout.stride()].concat())?;
        let src = &src.slice(layout.start_offset()..);
        let func = dev.get_or_load_func(&kernel_name::<T>("uelu"), ubridge::UNARY)?;
        let out = dev.alloc::<T>(el)?;
        let params = (el, dims.len(), ds.device_ptr(), T::from_f64(self.0), src.device_ptr(), out.device_ptr());
        unsafe { func.launch(&dev.launch_cfg, params) }?;
        Ok(out)
    }
}


struct Powf(f64);
impl Map1 for Powf {
    fn f<T: DeviceCopy + WithDType>(
        &self,
        src: &GcuSlice<T>,
        dev: &GcuDevice,
        layout: &Layout,
    ) -> Result<GcuSlice<T>> {
        let shape = layout.shape();
        let dims = shape.dims();
        let el = shape.elem_count();
        let cfg = GcuLaunchConfig::for_threds(12);
        let ds = dev.htod_copy([dims, layout.stride()].concat()).w()?;
        let src = &src.slice(layout.start_offset()..);
        let func = dev.get_or_load_func(&kernel_name::<T>("upowf"), ubridge::UNARY)?;
        // SAFETY: Set later by running the kernel.
        let out = unsafe { dev.alloc::<T>(el) }.w()?;
        let params = (el, dims.len(), &ds, T::from_f64(self.0), src, &out);
        // SAFETY: ffi.
        unsafe { func.launch(&cfg, params) }.w()?;
        Ok(out)
    }
}

struct Sum<'a>(&'a [usize]);
impl<'a> Map1 for Sum<'a> {
    fn f<T: DeviceCopy + WithDType>(
        &self,
        src: &GcuSlice<T>,
        dev: &GcuDevice,
        layout: &Layout,
    ) -> Result<GcuSlice<T>> {
        let shape = layout.shape();
        let src_dims = shape.dims();
        let el = shape.elem_count();
        let mut dst_el = el;
        for &sum_dim in self.0.iter() {
            dst_el /= src_dims[sum_dim];
        }
        let mut sum_dims = self.0.to_vec();
        // Sort the sum_dims as they have to be processed from left to right when converting the
        // indexes.
        sum_dims.sort();
        let sum_dims_l: Vec<usize> = sum_dims.iter().map(|&d| src_dims[d]).collect();
        let sum_dims_s: Vec<usize> = sum_dims
            .iter()
            .map(|&d| src_dims[d + 1..].iter().product::<usize>())
            .collect();
        let ds = dev
            .htod_copy([src_dims, layout.stride(), &sum_dims_l, &sum_dims_s].concat())
            ?;
        let src = &src.slice(layout.start_offset()..);
        let func = dev.get_or_load_func(&kernel_name::<T>("sum"), ubridge::REDUCE)?;
        let out = dev.alloc_zeros::<T>(dst_el).w()?;
        let params = (el, src_dims.len(), sum_dims.len(), ds.device_ptr(), src.device_ptr(), out.device_ptr());
        unsafe { func.launch(&dev.launch_cfg, params) }.w()?;
        Ok(out)
    }
}

struct FastReduce<'a>(&'a [usize], ReduceOp);
impl<'a> Map1Any for FastReduce<'a> {
    fn f<T: DeviceCopy + WithDType, W: Fn(GcuSlice<T>) -> S>(
        &self,
        src: &GcuSlice<T>,
        dev: &GcuDevice,
        layout: &Layout,
        wrap: W,
    ) -> Result<S> {
        let src_stride = layout.stride();
        let src_dims = layout.shape().dims();
        let src_el: usize = src_dims.iter().product();
        // Source dims and strides with the sum dims at the end.
        let mut dims = vec![];
        let mut stride = vec![];
        let mut dst_el: usize = 1;
        for (dim_idx, &d) in src_dims.iter().enumerate() {
            if !self.0.contains(&dim_idx) {
                dst_el *= d;
                dims.push(d);
                stride.push(src_stride[dim_idx]);
            }
        }
        for &dim_idx in self.0.iter() {
            dims.push(src_dims[dim_idx]);
            stride.push(src_stride[dim_idx]);
        }
        let el_to_sum_per_block = src_el / dst_el;
        let src = &src.slice(layout.start_offset()..);
        let (name, check_empty, return_index) = match self.1 {
            ReduceOp::Sum => ("fast_sum", false, false),
            ReduceOp::Min => ("fast_min", true, false),
            ReduceOp::Max => ("fast_max", true, false),
            ReduceOp::ArgMin => ("fast_argmin", true, true),
            ReduceOp::ArgMax => ("fast_argmax", true, true),
        };
        if check_empty && layout.shape().elem_count() == 0 {
            Err(crate::Error::EmptyTensor { op: "reduce" }.bt())?
        }
        let func = dev.get_or_load_func(&kernel_name::<T>(name), ubridge::REDUCE)?;
        if return_index {
            let out = dev.alloc::<u32>(dst_el).w()?;
            let params = (src.device_ptr(), out.device_ptr(), src_el, el_to_sum_per_block);
            unsafe { func.launch(&dev.launch_cfg, params) }.w()?;
            Ok(S::U32(out))
        } else {
            let out = dev.alloc::<T>(dst_el).w()?;
            let params = (src.device_ptr(), out.device_ptr(), src_el, el_to_sum_per_block);
            unsafe { func.launch(&dev.launch_cfg, params) }.w()?;
            Ok(wrap(out))
        }
    }
}

impl<U: UnaryOpT> Map1 for U {
    fn f<T: DeviceCopy + WithDType>(
        &self,
        src: &GcuSlice<T>,
        dev: &GcuDevice,
        layout: &Layout,
    ) -> Result<GcuSlice<T>> {
        let shape = layout.shape();
        let el_count = shape.elem_count();
        let src = &src.slice(layout.start_offset()..);
        let func = dev.get_or_load_func(&kernel_name::<T>(U::KERNEL), ubridge::UNARY)?;
        let out = dev.alloc::<T>(el_count).w()?;
        let params = (el_count, src.device_ptr(), out.device_ptr());
        unsafe { func.launch(&dev.launch_cfg, params) }.w()?;
        Ok(out)
    }
}

struct IndexSelect<'a>(&'a GcuStorage, &'a Layout, usize);
impl<'a> Map1 for IndexSelect<'a> {
    fn f<T: DeviceCopy + WithDType>(
        &self,
        src: &GcuSlice<T>,
        dev: &GcuDevice,
        src_l: &Layout,
    ) -> Result<GcuSlice<T>> {
        let ids_l = &self.1;
        let ids_shape = ids_l.shape();
        let ids_el = ids_shape.elem_count();
        let src = match src_l.contiguous_offsets() {
            Some((o1, o2)) => src.slice(o1..o2),
            None => Err(crate::Error::RequiresContiguous { op: "index-select" }.bt())?,
        };
        let left_size: usize = src_l.dims()[..self.2].iter().product();
        let right_size: usize = src_l.dims()[self.2 + 1..].iter().product();
        let dim_size = src_l.dims()[self.2];
        let out = dev.alloc::<T>(ids_el * left_size * right_size).w()?;

        match &self.0.slice {
            GcuStorageSlice::U32(slice) => {
                let ptr = slice.slice(ids_l.start_offset()..);
                let func = dev.get_or_load_func(&kernel_name::<T>("is_u32"), ubridge::INDEXING)?;
                let params = (ids_el, ptr.device_ptr(), src.device_ptr(), out.device_ptr(), left_size, dim_size, right_size);
                unsafe { func.launch(&dev.launch_cfg, params) }.w()?;
            }
            GcuStorageSlice::U8(slice) => {
                let ptr = slice.slice(ids_l.start_offset()..);
                let func = dev.get_or_load_func(&kernel_name::<T>("is_u8"), ubridge::INDEXING)?;
                let params = (ids_el, ptr.device_ptr(), src.device_ptr(), out.device_ptr(), left_size, dim_size, right_size);
                unsafe { func.launch(&dev.launch_cfg, params) }.w()?;
            }
            GcuStorageSlice::I64(slice) => {
                let ptr = slice.slice(ids_l.start_offset()..);
                let func = dev.get_or_load_func(&kernel_name::<T>("is_i64"), ubridge::INDEXING)?;
                let params = (ids_el, ptr.device_ptr(), src.device_ptr(), out.device_ptr(), left_size, dim_size, right_size);
                unsafe { func.launch(&dev.launch_cfg, params) }.w()?;
            }
            _ => Err(GcuError::UnexpectedDType {
                msg: "index_select ids should be u8 or u32",
                expected: DType::U32,
                got: self.0.dtype(),
            })
            ?,
        };
        Ok(out)
    }
}

struct Gather<'a>(&'a GcuStorage, &'a Layout, usize);
impl<'a> Map1 for Gather<'a> {
    fn f<T: DeviceCopy + WithDType>(
        &self,
        src: &GcuSlice<T>,
        dev: &GcuDevice,
        src_l: &Layout,
    ) -> Result<GcuSlice<T>> {
        let ids = &self.0;
        let ids_l = &self.1;
        let dim = self.2;
        // let (ids_o1, ids_o2) = match ids_l.contiguous_offsets() {
        //     Some(o12) => o12,
        //     None => Err(crate::Error::RequiresContiguous { op: "gather" }.bt())?,
        // };
        let name = match &ids.slice {
            GcuStorageSlice::U32(_) => {
                // ("gather_u32", unsafe {*slice.slice(ids_o1..ids_o2).device_ptr()})
                "gather_u32"
            }
            GcuStorageSlice::U8(_) => {
                // ("gather_u8", unsafe {*slice.slice(ids_o1..ids_o2).device_ptr()}),
                "gather_u8"
            }
            GcuStorageSlice::I64(_) => {
                // ("gather_i64", unsafe {*slice.slice(ids_o1..ids_o2).device_ptr()})
                "gather_i64"
            }
            _ => Err(GcuError::UnexpectedDType {
                msg: "gather ids should be u8/u32/i64",
                expected: DType::U32,
                got: ids.dtype(),
            })?,
        };
        let el = ids_l.shape().elem_count();
        let src = match src_l.contiguous_offsets() {
            Some((o1, o2)) => src.slice(o1..o2),
            None => Err(crate::Error::RequiresContiguous { op: "gather" }.bt())?,
        };
        let left_sz: usize = src_l.dims()[..dim].iter().product();
        let right_sz: usize = src_l.dims()[dim + 1..].iter().product();
        let src_dim_sz = src_l.dims()[dim];
        let ids_dim_sz = ids_l.dims()[dim];
        let func = dev.get_or_load_func(&kernel_name::<T>(name), ubridge::INDEXING)?;
        // SAFETY: Set later by running the kernel.
        let out = dev.alloc::<T>(el).w()?;
        let params = (
            el, 
            // ids, 
            src.device_ptr(), out.device_ptr(), left_sz, src_dim_sz, ids_dim_sz, right_sz,
        );
        // SAFETY: ffi.
        unsafe { func.launch(&dev.launch_cfg, params) }.w()?;
        Ok(out)
    }
}

struct IndexAdd<'a>(&'a GcuStorage, &'a Layout, usize);
impl<'a> Map2InPlace for IndexAdd<'a> {
    fn f<T: DeviceCopy + WithDType>(
        &self,
        dst: &mut GcuSlice<T>,
        dst_shape: &Shape,
        src: &GcuSlice<T>,
        src_l: &Layout,
        dev: &GcuDevice,
    ) -> Result<()> {
        let ids = &self.0;
        let ids_l = &self.1;
        let dim = self.2;
        // let (ids_o1, ids_o2) = match ids_l.contiguous_offsets() {
        //     Some(o12) => o12,
        //     None => Err(crate::Error::RequiresContiguous { op: "index-add" }.bt())?,
        // };
        let name = match &ids.slice {
            GcuStorageSlice::U32(_) => {
                // ("ia_u32", unsafe {*slice.slice(ids_o1..ids_o2).device_ptr()}),
                "ia_u32"
            }
            GcuStorageSlice::I64(_) => {
                // ("ia_i64", unsafe {*slice.slice(ids_o1..ids_o2).device_ptr()}),
                "ia_i64"
            }
            GcuStorageSlice::U8(_) => {
                // ("ia_u8", unsafe {*slice.slice(ids_o1..ids_o2).device_ptr()}),
                "ia_u8"
            }
            _ => Err(GcuError::UnexpectedDType {
                msg: "index-add ids should be u8/u32/i64",
                expected: DType::U32,
                got: ids.dtype(),
            })?,
        };
        let src = match src_l.contiguous_offsets() {
            Some((o1, o2)) => src.slice(o1..o2),
            None => Err(crate::Error::RequiresContiguous { op: "index-add" }.bt())?,
        };
        let left_sz: usize = src_l.dims()[..dim].iter().product();
        let right_sz: usize = src_l.dims()[dim + 1..].iter().product();
        let src_dim_sz = src_l.dims()[dim];
        let dst_dim_sz = dst_shape.dims()[dim];
        let ids_dim_sz = ids_l.dims()[0];
        let func = dev.get_or_load_func(&kernel_name::<T>(name), ubridge::INDEXING)?;
        let params = (
            // ids, 
            ids_dim_sz, src.device_ptr(), dst.buffer.as_device_ptr().as_raw(), left_sz, src_dim_sz, dst_dim_sz, right_sz,
        );
        unsafe { func.launch(&dev.launch_cfg, params) }.w()?;
        Ok(())
    }
}

struct ScatterAdd<'a>(&'a GcuStorage, &'a Layout, usize);
impl<'a> Map2InPlace for ScatterAdd<'a> {
    fn f<T: DeviceCopy + WithDType>(
        &self,
        dst: &mut GcuSlice<T>,
        dst_shape: &Shape,
        src: &GcuSlice<T>,
        src_l: &Layout,
        dev: &GcuDevice,
    ) -> Result<()> {
        let ids = &self.0;
        let ids_l = &self.1;
        let dim = self.2;
        // let (ids_o1, ids_o2) = match ids_l.contiguous_offsets() {
        //     Some(o12) => o12,
        //     None => Err(crate::Error::RequiresContiguous { op: "scatter-add" }.bt())?,
        // };
        let name = match &ids.slice {
            GcuStorageSlice::U32(_) => {
                // ("sa_u32", unsafe {*slice.slice(ids_o1..ids_o2).device_ptr()}),
                "sa_u32"
            }
            GcuStorageSlice::I64(_) => {
                // ("sa_i64", unsafe {*slice.slice(ids_o1..ids_o2).device_ptr()}),
                "sa_i64"
            }
            GcuStorageSlice::U8(_) => {
                // ("sa_u8", unsafe {*slice.slice(ids_o1..ids_o2).device_ptr()}),
                "sa_u8"
            }
            _ => Err(GcuError::UnexpectedDType {
                msg: "scatter-add ids should be u8/u32/i64",
                expected: DType::U32,
                got: ids.dtype(),
            })?,
        };
        let src = match src_l.contiguous_offsets() {
            Some((o1, o2)) => src.slice(o1..o2),
            None => Err(crate::Error::RequiresContiguous { op: "scatter-add" }.bt())?,
        };
        let left_sz: usize = src_l.dims()[..dim].iter().product();
        let right_sz: usize = src_l.dims()[dim + 1..].iter().product();
        let src_dim_sz = src_l.dims()[dim];
        let dst_dim_sz = dst_shape.dims()[dim];
        let func = dev.get_or_load_func(&kernel_name::<T>(name), ubridge::INDEXING)?;
        // SAFETY: Set later by running the kernel.
        let params = (
            // ids, 
            src.device_ptr(), dst.buffer.as_device_ptr().as_raw(), left_sz, src_dim_sz, dst_dim_sz, right_sz);
        // SAFETY: ffi.
        unsafe { func.launch(&dev.launch_cfg, params) }.w()?;
        Ok(())
    }
}

struct Conv1D<'a>(&'a crate::conv::ParamsConv1D);
impl<'a> Map2 for Conv1D<'a> {
    fn f<T: DeviceCopy + WithDType>(
        &self,
        inp: &GcuSlice<T>,
        inp_l: &Layout,
        k: &GcuSlice<T>,
        k_l: &Layout,
        dev: &GcuDevice,
    ) -> Result<GcuSlice<T>> {
        // Kernel shape: (c_out, c_in_k, k_size)
        // Input shape: (b_size, c_in, l_in) or (c_in, l_in)
        let p = &self.0;
        // let inp = &inp.slice(inp_l.start_offset()..);
        let src = &inp.slice(inp_l.start_offset()..);

        let k = &k.slice(k_l.start_offset()..);
        let shape = inp_l.shape();
        let dims = shape.dims();
        let el = shape.elem_count();
        let l_out = p.l_out();
        let dst_el = p.c_out * l_out * p.b_size;
        let func = dev.get_or_load_func(&kernel_name::<T>("conv1d"), ubridge::CONV)?;
        let out = dev.alloc::<T>(dst_el).w()?;
        let ds = if dims.len() == 3 {
            [dims, inp_l.stride(), k_l.dims(), k_l.stride()].concat()
        } else if dims.len() == 2 {
            [&[1], dims, &[1], inp_l.stride(), k_l.dims(), k_l.stride()].concat()
        } else {
            crate::bail!("unexpected input shape for conv1d {dims:?}")
        };
        let ds = dev.htod_copy(ds).w()?;
        let params = (el, l_out, p.stride, p.padding, p.dilation, ds.device_ptr(), src.device_ptr(), k.device_ptr(), out.device_ptr());
        unsafe { func.launch(&dev.launch_cfg, params) }.w()?;
        Ok(out)
    }
}

struct Conv2D<'a>(&'a crate::conv::ParamsConv2D);
impl<'a> Map2 for Conv2D<'a> {
    fn f<T: DeviceCopy + WithDType>(
        &self,
        inp: &GcuSlice<T>,
        inp_l: &Layout,
        k: &GcuSlice<T>,
        k_l: &Layout,
        dev: &GcuDevice,
    ) -> Result<GcuSlice<T>> {
        // Kernel shape: (c_out, c_in_k, h_k, w_k)
        // Input shape: (b_size, c_in, h_in, w_in)
        let p = &self.0;
        let (out_w, out_h) = (p.out_w(), p.out_h());
        let dst_el = p.c_out * out_w * out_h * p.b_size;
        let inp = &inp.slice(inp_l.start_offset()..);
        let k = &k.slice(k_l.start_offset()..);
        let shape = inp_l.shape();
        let dims = shape.dims();
        let el = shape.elem_count();

        // SAFETY: Set later by running the kernel.
        let out = dev.alloc::<T>(dst_el).w()?;
        let func = dev.get_or_load_func(&kernel_name::<T>("conv2d"), ubridge::CONV)?;
        let ds = if dims.len() == 4 {
            [dims, inp_l.stride(), k_l.dims(), k_l.stride()].concat()
        } else {
            crate::bail!("unexpected input shape for conv2d {dims:?}")
        };
        let ds = dev.htod_copy(ds).w()?;
        let params = (el, out_w, out_h, p.stride, p.padding, p.dilation, ds.device_ptr(), inp.device_ptr(), k, out.device_ptr());
        unsafe { func.launch(&dev.launch_cfg, params) }.w()?;
        Ok(out)
    }
}

struct ConvTranspose2D<'a>(&'a crate::conv::ParamsConvTranspose2D);
impl<'a> Map2 for ConvTranspose2D<'a> {
    fn f<T: DeviceCopy + WithDType>(
        &self,
        inp: &GcuSlice<T>,
        inp_l: &Layout,
        k: &GcuSlice<T>,
        k_l: &Layout,
        dev: &GcuDevice,
    ) -> Result<GcuSlice<T>> {
        // Kernel shape: (c_in_k, c_out, h_k, w_k)
        // Input shape: (b_size, c_in, h_in, w_in)
        let p = &self.0;
        let (out_w, out_h) = (p.out_w(), p.out_h());
        let dst_el = p.c_out * out_w * out_h * p.b_size;
        let inp = &inp.slice(inp_l.start_offset()..);
        let k = &k.slice(k_l.start_offset()..);
        let shape = inp_l.shape();
        let dims = shape.dims();
        let el = shape.elem_count();

        // SAFETY: Set later by running the kernel.
        let out = dev.alloc::<T>(dst_el).w()?;
        let func = dev.get_or_load_func(&kernel_name::<T>("conv_transpose2d"), ubridge::CONV)?;
        let ds = if dims.len() == 4 {
            [dims, inp_l.stride(), k_l.dims(), k_l.stride()].concat()
        } else {
            crate::bail!("unexpected input shape for conv_transpose2d {dims:?}")
        };
        let ds = dev.htod_copy(ds)?;
        let params = (
            el,
            out_w,
            out_h,
            p.stride,
            p.padding,
            p.output_padding,
            ds.device_ptr(),
            inp.device_ptr(),
            k.device_ptr(),
            out.device_ptr(),
        );
        // SAFETY: ffi.
        unsafe { func.launch(&dev.launch_cfg, params) }.w()?;
        Ok(out)
    }
}

enum PoolOp {
    Max,
    Avg,
}

struct Pool2D {
    w_k: usize,
    h_k: usize,
    w_stride: usize,
    h_stride: usize,
    op: PoolOp,
}

impl Map1 for Pool2D {
    fn f<T: DeviceCopy + WithDType>(
        &self,
        inp: &GcuSlice<T>,
        dev: &GcuDevice,
        inp_l: &Layout,
    ) -> Result<GcuSlice<T>> {
        // Input shape: (b_size, c, h, w)
        let inp = &inp.slice(inp_l.start_offset()..);
        let shape = inp_l.shape();
        let dims = shape.dims();
        let ds = if dims.len() == 4 {
            [dims, inp_l.stride()].concat()
        } else {
            crate::bail!("unexpected input shape for pool {dims:?}")
        };
        let el = shape.elem_count();
        let out_w = (dims[2] - self.w_k) / self.w_stride + 1;
        let out_h = (dims[3] - self.h_k) / self.h_stride + 1;
        let dst_el = out_w * out_h * dims[0] * dims[1];
        let kname = match self.op {
            PoolOp::Max => "max_pool2d",
            PoolOp::Avg => "avg_pool2d",
        };
        let func = dev.get_or_load_func(&kernel_name::<T>(kname), ubridge::CONV)?;
        // SAFETY: Set later by running the kernel.
        let out = dev.alloc::<T>(dst_el).w()?;
        let ds = dev.htod_copy(ds).w()?;
        let params = (
            el,
            self.w_k,
            self.h_k,
            self.w_stride,
            self.h_stride,
            ds.device_ptr(),
            inp.device_ptr(),
            out.device_ptr(),
        );
        // SAFETY: ffi.
        unsafe { func.launch(&dev.launch_cfg, params) }.w()?;
        Ok(out)
    }
}

struct UpsampleNearest2D(usize, usize);
impl Map1 for UpsampleNearest2D {
    fn f<T: DeviceCopy + WithDType>(
        &self,
        inp: &GcuSlice<T>,
        dev: &GcuDevice,
        inp_l: &Layout,
    ) -> Result<GcuSlice<T>> {
        // Input shape: (b_size, c, h, w)
        let inp = &inp.slice(inp_l.start_offset()..);
        let shape = inp_l.shape();
        let dims = shape.dims();
        let ds = if dims.len() == 4 {
            [dims, inp_l.stride()].concat()
        } else {
            crate::bail!("unexpected input shape for upsample {dims:?}")
        };
        let (out_w, out_h) = (self.0, self.1);
        let dst_el = out_w * out_h * dims[0] * dims[1];
        let func = dev.get_or_load_func(&kernel_name::<T>("upsample_nearest2d"), ubridge::CONV)?;
        // SAFETY: Set later by running the kernel.
        let out = dev.alloc::<T>(dst_el).w()?;
        let ds = dev.htod_copy(ds).w()?;
        let scale_w = dims[2] as f64 / out_w as f64;
        let scale_h = dims[3] as f64 / out_h as f64;
        let params = (out_w, out_h, scale_w, scale_h, ds.device_ptr(), inp.device_ptr(), out.device_ptr());
        // SAFETY: ffi.
        unsafe { func.launch(&dev.launch_cfg, params) }.w()?;
        Ok(out)
    }
}

struct WhereCond<'a>(&'a GcuStorage, &'a Layout);
impl<'a> Map2 for WhereCond<'a> {
    fn f<T: DeviceCopy + WithDType>(
        &self,
        t: &GcuSlice<T>,
        layout_t: &Layout,
        f: &GcuSlice<T>,
        layout_f: &Layout,
        dev: &GcuDevice,
    ) -> Result<GcuSlice<T>> {
        let ids_l = &self.1;
        let shape = ids_l.shape();
        let el = shape.elem_count();
        let t = &t.slice(layout_t.start_offset()..);
        let f = &f.slice(layout_f.start_offset()..);
        let out = dev.alloc::<T>(el).w()?;

        match &self.0.slice {
            GcuStorageSlice::U8(slice) => {
                let ptr = slice.slice(ids_l.start_offset()..);
                let func = dev.get_or_load_func(&kernel_name::<T>("where_u8"), ubridge::TERNARY)?;
                let params = (ptr.device_ptr(), t.device_ptr(), f.device_ptr(), out.device_ptr(), el);
                unsafe { func.launch(&dev.launch_cfg, params) }.w()?;
            }
            GcuStorageSlice::U32(slice) => {
                let ptr = slice.slice(ids_l.start_offset()..);
                let func = dev.get_or_load_func(&kernel_name::<T>("where_u32"), ubridge::TERNARY)?;
                let params = (ptr.device_ptr(), t.device_ptr(), f.device_ptr(), out.device_ptr(), el);
                unsafe { func.launch(&dev.launch_cfg, params) }.w()?;
            }
            GcuStorageSlice::I64(slice) => {
                let ptr = slice.slice(ids_l.start_offset()..);
                let func = dev.get_or_load_func(&kernel_name::<T>("where_i64"), ubridge::TERNARY)?;
                let params = (ptr.device_ptr(), t.device_ptr(), f.device_ptr(), out.device_ptr(), el);
                unsafe { func.launch(&dev.launch_cfg, params) }.w()?;
            }
            _ => Err(GcuError::UnexpectedDType {
                msg: "where conditions should be u8/u32/i64",
                expected: DType::U32,
                got: self.0.dtype(),
            })
            ?,
        };

        Ok(out)
    }
}

impl<U: crate::op::BinaryOpT> Map2 for U {
    fn f<T: DeviceCopy + WithDType>(
        &self,
        lhs: &GcuSlice<T>,
        lhs_l: &Layout,
        rhs: &GcuSlice<T>,
        rhs_l: &Layout,
        dev: &GcuDevice,
    ) -> Result<GcuSlice<T>> {
        let shape = lhs_l.shape();
        let dims = shape.dims();
        let elem_count = shape.elem_count();
        let lhs = &lhs.slice(lhs_l.start_offset()..);
        let rhs = &rhs.slice(rhs_l.start_offset()..);
        let out = dev.alloc::<T>(elem_count).w()?;
        let dims_and_strides = dev
            .htod_copy([dims, lhs_l.stride(), rhs_l.stride()].concat())
            .w()?;
        let func = dev.get_or_load_func(&kernel_name::<T>(U::KERNEL), ubridge::BINARY)?;
        let params = (elem_count, dims.len(), dims_and_strides.device_ptr(), lhs.device_ptr(), rhs.device_ptr(), out.device_ptr());
        unsafe { func.launch(&dev.launch_cfg, params) }.w()?;

        Ok(out)
    }
}

struct Cmp(CmpOp);
impl Map2Any for Cmp {
    fn f<T: DeviceCopy + WithDType>(
        &self,
        lhs: &GcuSlice<T>,
        lhs_l: &Layout,
        rhs: &GcuSlice<T>,
        rhs_l: &Layout,
        dev: &GcuDevice,
    ) -> Result<S> {
        let shape = lhs_l.shape();
        let dims = shape.dims();
        let elem_count = shape.elem_count();
        let dims_and_strides = dev
            .htod_copy([dims, lhs_l.stride(), rhs_l.stride()].concat()).w()
            ?;
        let lhs = &lhs.slice(lhs_l.start_offset()..);
        let rhs = &rhs.slice(rhs_l.start_offset()..);
        let name = match self.0 {
            CmpOp::Eq => "eq",
            CmpOp::Ne => "ne",
            CmpOp::Lt => "lt",
            CmpOp::Le => "le",
            CmpOp::Gt => "gt",
            CmpOp::Ge => "ge",
        };
        let func = dev.get_or_load_func(&kernel_name::<T>(name), ubridge::BINARY)?;
        let out = dev.alloc::<u8>(elem_count).w()?;
        let params = (elem_count, dims.len(), dims_and_strides.device_ptr(), lhs.device_ptr(), rhs.device_ptr(), out.device_ptr());
        unsafe { func.launch(&dev.launch_cfg, params) }.w()?;
        Ok(S::U8(out))
    }
}

fn slice_src_and_dst<'a, T: DeviceCopy>(
    src: &'a GcuSlice<T>,
    src_l: &Layout,
    dst: &'a mut GcuSlice<T>,
    dst_offset: usize,
) -> (
    GcuView<'a, T>, 
    GcuViewMut<'a, T>,
) {
    let src_offset = src_l.start_offset();
    let dst_copy = dst
    .len
    .saturating_sub(dst_offset);
    let src_copy = src
        .len
        .saturating_sub(src_offset);
    let src = src.slice(src_offset..src_offset + src_copy);
    let dst = dst.slice_mut(dst_offset..dst_offset + dst_copy);
    (src, dst)
}

pub trait GcuDType: Sized + DeviceCopy {
    fn as_Gcu_slice(s: &GcuStorage) -> Result<&GcuSlice<Self>>;
    fn wrap_Gcu_slice(s: GcuSlice<Self>, dev: GcuDevice) -> GcuStorage;
}

macro_rules! Gcu_dtype {
    ($ty:ty, $dtype:ident) => {
        impl GcuDType for $ty {
            fn as_Gcu_slice(s: &GcuStorage) -> Result<&GcuSlice<Self>> {
                match &s.slice {
                    GcuStorageSlice::$dtype(data) => Ok(&data),
                    _ => Err(crate::Error::UnexpectedDType {
                        expected: DType::$dtype,
                        got: s.dtype(),
                        msg: "unexpected dtype",
                    }
                    .bt()),
                }
            }

            fn wrap_Gcu_slice(slice: GcuSlice<Self>, device: GcuDevice) -> GcuStorage {
                let slice = GcuStorageSlice::$dtype(slice);
                GcuStorage { slice, device }
            }
        }
    };
}
Gcu_dtype!(u8, U8);
Gcu_dtype!(u32, U32);
Gcu_dtype!(i64, I64);
Gcu_dtype!(f16, F16);
Gcu_dtype!(bf16, BF16);
Gcu_dtype!(f32, F32);
Gcu_dtype!(f64, F64);

impl GcuStorage {
    pub fn wrap_Gcu_slice<T: GcuDType>(slice: GcuSlice<T>, device: GcuDevice) -> GcuStorage {
        T::wrap_Gcu_slice(slice, device)
    }

    pub fn as_Gcu_slice<T: GcuDType>(&self) -> Result<&GcuSlice<T>> {
        T::as_Gcu_slice(self)
    }

    fn to_dtype_impl(&self, src: &Self, layout: &Layout, dtype: DType) -> Result<Self> {
        let shape = layout.shape();
        let el = shape.elem_count();
        let dev = self.device();
        let start_o = layout.start_offset();
        // This returns an i64 rather than a &i64, this is useful to get around some temporary
        // lifetime issue and is safe as long as self.slice does not go out of scope before inp
        // is used.
        let inp = match &src.slice
        {
            GcuStorageSlice::U8(inp) => inp.slice(start_o..).device_ptr(),
            GcuStorageSlice::U32(inp) => inp.slice(start_o..).device_ptr(),
            GcuStorageSlice::I64(inp) => inp.slice(start_o..).device_ptr(),
            GcuStorageSlice::BF16(inp) => inp.slice(start_o..).device_ptr(),
            GcuStorageSlice::F16(inp) => inp.slice(start_o..).device_ptr(),
            GcuStorageSlice::F32(inp) => inp.slice(start_o..).device_ptr(),
            GcuStorageSlice::F64(inp) => inp.slice(start_o..).device_ptr(),
        };
        let inp = &inp;
        let kernel_name = format!("cast_{}_{}", src.dtype().as_str(), dtype.as_str());
        let func = dev.get_or_load_func(&kernel_name, ubridge::CAST)?;
        let slice = match dtype {
            DType::U8 => {
                let out = dev.device.alloc::<u8>(el).w()?;
                let params = (el,  
                    *inp, 
                    out.device_ptr());
                unsafe { func.launch(&dev.launch_cfg, params) }.w()?;
                GcuStorageSlice::U8(out)
            }
            DType::U32 => {
                let out = dev.alloc::<u32>(el).w()?;
                let params = (el, 
                    *inp, 
                    out.device_ptr());
                unsafe { func.launch(&dev.launch_cfg, params) }.w()?;
                GcuStorageSlice::U32(out)
            }
            DType::I64 => {
                let out = dev.alloc::<i64>(el).w()?;
                let params = (el, 
                    *inp, 
                    out.device_ptr());
                unsafe { func.launch(&dev.launch_cfg, params) }.w()?;
                GcuStorageSlice::I64(out)
            }
            DType::BF16 => {
                let out = dev.alloc::<bf16>(el).w()?;
                let params = (el, 
                    *inp, 
                    out.device_ptr());
                unsafe { func.launch(&dev.launch_cfg, params) }.w()?;
                GcuStorageSlice::BF16(out)
            }
            DType::F16 => {
                let out = dev.alloc::<f16>(el).w()?;
                let params = (el, 
                    *inp, 
                    out.device_ptr());
                unsafe { func.launch(&dev.launch_cfg, params) }.w()?;
                GcuStorageSlice::F16(out)
            }
            DType::F32 => {
                let out = dev.alloc::<f32>(el).w()?;
                let params = (el, 
                    *inp, 
                    out.device_ptr());
                unsafe { func.launch(&dev.launch_cfg, params) }.w()?;
                GcuStorageSlice::F32(out)
            }
            DType::F64 => {
                let out = dev.alloc::<f64>(el).w()?;
                let params = (el, 
                    *inp, 
                    out.device_ptr());
                unsafe { func.launch(&dev.launch_cfg, params) }.w()?;
                GcuStorageSlice::F64(out)
            }
        };
        Ok(Self {
            slice,
            device: dev.clone(),
        })
    }
}

impl BackendStorage for GcuStorage {
    type Device = GcuDevice;

    fn try_clone(&self, layout: &Layout) -> Result<Self> {
        let slice = Clone.map(&self.slice, self.device(), layout)?;
        let device = self.device.clone();
        Ok(Self { slice, device })
    }

    fn dtype(&self) -> DType {
        match self.slice {
            GcuStorageSlice::U8(_) => DType::U8,
            GcuStorageSlice::U32(_) => DType::U32,
            GcuStorageSlice::I64(_) => DType::I64,
            GcuStorageSlice::BF16(_) => DType::BF16,
            GcuStorageSlice::F16(_) => DType::F16,
            GcuStorageSlice::F32(_) => DType::F32,
            GcuStorageSlice::F64(_) => DType::F64,
        }
    }

    fn device(&self) -> &GcuDevice {
        &self.device
    }

    fn to_dtype(&self, layout: &Layout, dtype: DType) -> Result<Self> {
        if layout.is_contiguous() {
            self.to_dtype_impl(&self, layout, dtype)
        } else {
            //cast op does not support non-contiguous operand 
            let device = self.device().clone();
            let mut src_l = unsafe { device.alloc_uninit(layout.shape(), self.dtype())? };
            self.copy_strided_src(&mut src_l, 0, layout)?; //convert to contiguous
            self.to_dtype_impl(&src_l, &Layout::contiguous(layout.shape()), dtype)
        }
    }

    fn affine(&self, layout: &Layout, mul: f64, add: f64) -> Result<Self> {
        let device = self.device().clone();
        let slice = Affine(mul, add).map(&self.slice, &device, layout)?;
        Ok(Self { slice, device })
    }

    fn elu(&self, layout: &Layout, alpha: f64) -> Result<Self> {
        let device = self.device().clone();
        let slice = Elu(alpha).map(&self.slice, &device, layout)?;
        Ok(Self { slice, device })
    }

    fn powf(&self, layout: &Layout, e: f64) -> Result<Self> { //TODO
        let device = self.device().clone();
        let slice = Powf(e).map(&self.slice, &device, layout)?;
        Ok(Self { slice, device })
    }

    fn conv_transpose1d(
        &self,
        _l: &Layout,
        _kernel: &Self,
        _kernel_l: &Layout,
        _params: &crate::conv::ParamsConvTranspose1D,
    ) -> Result<Self> {
        todo!()
    }

    fn upsample_nearest1d(&self, _: &Layout, _: usize) -> Result<Self> {
        crate::bail!("upsample-nearest1d is not supported on gcu")
    }

    fn reduce_op(&self, op: ReduceOp, layout: &Layout, sum_dims: &[usize]) -> Result<Self> {
        let device = self.device().clone();
        let src_shape = layout.shape();
        if sum_dims[0] != src_shape.dims().len() - 1 { //reduce at other dim (not last dim), requires transpose
            let src_stride = layout.stride();
            let src_dims = layout.shape().dims();
            let mut dims = vec![];
            let mut stride = vec![];
            for (dim_idx, &d) in src_dims.iter().enumerate() {
                if !sum_dims.contains(&dim_idx) {
                    dims.push(d);
                    stride.push(src_stride[dim_idx]);
                }
            }
            for &dim_idx in sum_dims.iter() {
                dims.push(src_dims[dim_idx]);
                stride.push(src_stride[dim_idx]);
            }

            //use copy op for transpose
            let mut dst_layout = Layout::new(dims.into(), stride, 0);
            dst_layout.backup.insert(0, layout.clone());
            dst_layout.transform_ops.insert(0, crate::layout::LayoutTransformOP::TransformTranspose);

            let mut src_l = unsafe { device.alloc_uninit(src_shape, self.dtype())? };
            self.copy_strided_src(&mut src_l, 0, &dst_layout)?; //convert to contiguous
            
            let slice = FastReduce(sum_dims, op).map(&src_l.slice, &device, layout)?;
            Ok(Self { slice, device })
        } else {
            let slice = FastReduce(sum_dims, op).map(&self.slice, &device, layout)?;
            Ok(Self { slice, device })
        }
    }

    fn cmp(&self, op: CmpOp, rhs: &Self, lhs_l: &Layout, rhs_l: &Layout) -> Result<Self> {
        let device = self.device().clone();
        let slice = Cmp(op).map(&self.slice, lhs_l, &rhs.slice, rhs_l, &device)?;
        Ok(Self { slice, device })
    }

    fn unary_impl<U: UnaryOpT>(&self, layout: &Layout) -> Result<Self> {
        let device = self.device().clone();
        if layout.is_contiguous() {
            let slice = U::V.map(&self.slice, &device, layout)?;
            Ok(Self { slice, device })
        } else {
            let mut src = unsafe { device.alloc_uninit(layout.shape(), self.dtype())? };
            self.copy_strided_src(&mut src, 0, layout)?;
            let slice = U::V.map(&src.slice, &device, &Layout::contiguous(layout.shape()))?;
            Ok(Self { slice, device })
        }
    }

    fn binary_impl<B: BinaryOpT>(
        &self,
        rhs: &Self,
        lhs_l: &Layout,
        rhs_l: &Layout,
    ) -> Result<Self> {
        let device = self.device().clone();
        if lhs_l.is_contiguous() {
            if !rhs_l.is_contiguous() {
                let mut src_r = unsafe { device.alloc_uninit(rhs_l.shape(), self.dtype())? };
                rhs.copy_strided_src(&mut src_r, 0, rhs_l)?; //convert to contiguous
                let slice = B::V.map(&self.slice, lhs_l, &src_r.slice, &Layout::contiguous(rhs_l.shape()), &device)?;
                Ok(Self { slice, device })
            } else {
                let slice = B::V.map(&self.slice, lhs_l, &rhs.slice, rhs_l, &device)?;
                Ok(Self { slice, device })
            }
        } else { //binary op does not support non-contiguous left operand 
            let mut src_l = unsafe { device.alloc_uninit(lhs_l.shape(), self.dtype())? };
            self.copy_strided_src(&mut src_l, 0, lhs_l)?; //convert to contiguous
            if !rhs_l.is_contiguous() {
                let mut src_r = unsafe { device.alloc_uninit(rhs_l.shape(), self.dtype())? };
                rhs.copy_strided_src(&mut src_r, 0, rhs_l)?; //convert to contiguous
                let slice = B::V.map(&src_l.slice, &Layout::contiguous(lhs_l.shape()), &src_r.slice, &Layout::contiguous(rhs_l.shape()), &device)?;
                Ok(Self { slice, device })
            } else {
                let slice = B::V.map(&src_l.slice, &Layout::contiguous(lhs_l.shape()), &rhs.slice, rhs_l, &device)?;
                Ok(Self { slice, device })
            }
        }
    }

    fn to_cpu_storage(&self) -> Result<CpuStorage> {
        match &self.slice {
            GcuStorageSlice::U8(slice) => {
                let dev = slice.device();
                let cpu_storage = dev.dtoh_sync_copy(slice).w()?;
                Ok(CpuStorage::U8(cpu_storage))
            }
            GcuStorageSlice::U32(slice) => {
                let dev = slice.device();
                let cpu_storage = dev.dtoh_sync_copy(slice).w()?;
                Ok(CpuStorage::U32(cpu_storage))
            }
            GcuStorageSlice::I64(slice) => {
                let dev = slice.device();
                let cpu_storage = dev.dtoh_sync_copy(slice).w()?;
                Ok(CpuStorage::I64(cpu_storage))
            }
            GcuStorageSlice::BF16(slice) => {
                let dev = slice.device();
                let cpu_storage = dev.dtoh_sync_copy(slice).w()?;
                Ok(CpuStorage::BF16(cpu_storage))
            }
            GcuStorageSlice::F16(slice) => {
                let dev = slice.device();
                let cpu_storage = dev.dtoh_sync_copy(slice).w()?;
                Ok(CpuStorage::F16(cpu_storage))
            }
            GcuStorageSlice::F32(slice) => {
                let dev = slice.device();
                let cpu_storage = dev.dtoh_sync_copy(slice).w()?;
                Ok(CpuStorage::F32(cpu_storage))
            }
            GcuStorageSlice::F64(slice) => {
                let dev = slice.device();
                let cpu_storage = dev.dtoh_sync_copy(slice).w()?;
                Ok(CpuStorage::F64(cpu_storage))
            }
        }
    }

    fn where_cond(
        &self,
        layout: &Layout,
        t: &Self,
        t_l: &Layout,
        f: &Self,
        f_l: &Layout,
    ) -> Result<Self> {
        let device = self.device().clone();
        if t_l.is_contiguous() && f_l.is_contiguous() {
            if layout.is_contiguous() {
                let slice = WhereCond(self, layout).map(&t.slice, t_l, &f.slice, f_l, &device)?;
                return Ok(Self { slice, device });
            } else {
                let mut src = unsafe { device.alloc_uninit(layout.shape(), self.dtype())? };
                self.copy_strided_src(&mut src, 0, layout)?; //convert to contiguous
                let slice = WhereCond(&src, &Layout::contiguous(layout.shape())).map(&t.slice, t_l, &f.slice, f_l, &device)?;
                return Ok(Self { slice, device });
            }
        } 

        if !t_l.is_contiguous() && !f_l.is_contiguous() { 
            let mut src_t = unsafe { device.alloc_uninit(t_l.shape(), t.dtype())? };
            t.copy_strided_src(&mut src_t, 0, t_l)?; //convert to contiguous
            let mut src_f = unsafe { device.alloc_uninit(f_l.shape(), f.dtype())? };
            f.copy_strided_src(&mut src_f, 0, f_l)?; //convert to contiguous
            if layout.is_contiguous() {
                let slice = WhereCond(self, layout).map(&src_t.slice, &Layout::contiguous(t_l.shape()), &src_f.slice, &Layout::contiguous(f_l.shape()), &device)?;
                return Ok(Self { slice, device });
            } else {
                let mut src = unsafe { device.alloc_uninit(layout.shape(), self.dtype())? };
                self.copy_strided_src(&mut src, 0, layout)?; //convert to contiguous
                let slice = WhereCond(&src, &Layout::contiguous(layout.shape())).map(&src_t.slice, &Layout::contiguous(t_l.shape()), &src_f.slice, &Layout::contiguous(f_l.shape()), &device)?;
                return Ok(Self { slice, device });
            }
        } else if !t_l.is_contiguous() {
            let mut src_t = unsafe { device.alloc_uninit(t_l.shape(), t.dtype())? };
            t.copy_strided_src(&mut src_t, 0, t_l)?; //convert to contiguous
            if layout.is_contiguous() {
                let slice = WhereCond(self, layout).map(&src_t.slice, &Layout::contiguous(t_l.shape()), &f.slice, f_l, &device)?;
                return Ok(Self { slice, device });
            } else {
                let mut src = unsafe { device.alloc_uninit(layout.shape(), self.dtype())? };
                self.copy_strided_src(&mut src, 0, layout)?; //convert to contiguous
                let slice = WhereCond(&src, &Layout::contiguous(layout.shape())).map(&src_t.slice, &Layout::contiguous(t_l.shape()), &f.slice, f_l, &device)?;
                return Ok(Self { slice, device });
            }
        } else {
            let mut src_f = unsafe { device.alloc_uninit(f_l.shape(), f.dtype())? };
            f.copy_strided_src(&mut src_f, 0, f_l)?; //convert to contiguous
            if layout.is_contiguous() {
                let slice = WhereCond(self, layout).map(&t.slice, t_l, &src_f.slice, &Layout::contiguous(f_l.shape()), &device)?;
                return Ok(Self { slice, device });
            } else {
                let mut src = unsafe { device.alloc_uninit(layout.shape(), self.dtype())? };
                self.copy_strided_src(&mut src, 0, layout)?; //convert to contiguous
                let slice = WhereCond(&src, &Layout::contiguous(layout.shape())).map(&t.slice, t_l, &src_f.slice, &Layout::contiguous(f_l.shape()), &device)?;
                return Ok(Self { slice, device });
            }
        }
        
    }

    fn conv1d(
        &self,
        l: &Layout,
        kernel: &Self,
        kernel_l: &Layout,
        params: &crate::conv::ParamsConv1D,
    ) -> Result<Self> {
        let device = self.device().clone();
        let slice = Conv1D(params).map(&self.slice, l, &kernel.slice, kernel_l, &device)?;
        Ok(Self { slice, device })
    }

    #[cfg(not(feature = "cudnn"))]
    fn conv2d(
        &self,
        l: &Layout,
        kernel: &Self,
        kernel_l: &Layout,
        params: &crate::conv::ParamsConv2D,
    ) -> Result<Self> {
        let device = self.device().clone();
        let slice = Conv2D(params).map(&self.slice, l, &kernel.slice, kernel_l, &device)?;
        Ok(Self { slice, device })
    }

    fn conv_transpose2d(
        &self,
        l: &Layout,
        kernel: &Self,
        kernel_l: &Layout,
        params: &crate::conv::ParamsConvTranspose2D,
    ) -> Result<Self> {
        let device = self.device().clone();
        let slice =
            ConvTranspose2D(params).map(&self.slice, l, &kernel.slice, kernel_l, &device)?;
        Ok(Self { slice, device })
    }

    fn avg_pool2d(&self, l: &Layout, k: (usize, usize), stride: (usize, usize)) -> Result<Self> {
        let device = self.device().clone();
        let slice = Pool2D {
            w_k: k.0,
            h_k: k.1,
            w_stride: stride.0,
            h_stride: stride.1,
            op: PoolOp::Avg,
        }
        .map(&self.slice, &device, l)?;
        Ok(Self { slice, device })
    }

    fn max_pool2d(&self, l: &Layout, k: (usize, usize), stride: (usize, usize)) -> Result<Self> {
        let device = self.device().clone();
        let slice = Pool2D {
            w_k: k.0,
            h_k: k.1,
            w_stride: stride.0,
            h_stride: stride.1,
            op: PoolOp::Max,
        }
        .map(&self.slice, &device, l)?;
        Ok(Self { slice, device })
    }

    fn upsample_nearest2d(&self, l: &Layout, out_w: usize, out_h: usize) -> Result<Self> {
        let device = self.device().clone();
        let slice = UpsampleNearest2D(out_w, out_h).map(&self.slice, &device, l)?;
        Ok(Self { slice, device })
    }

    fn index_select(&self, ids: &Self, l: &Layout, ids_l: &Layout, dim: usize) -> Result<Self> {
        let device = self.device().clone();
        let slice = IndexSelect(ids, ids_l, dim).map(&self.slice, &device, l)?;
        Ok(Self { slice, device })
    }
    fn gather(&self, l: &Layout, ids: &Self, ids_l: &Layout, dim: usize) -> Result<Self> {
        let device = self.device().clone();
        let slice = Gather(ids, ids_l, dim).map(&self.slice, &device, l)?;
        Ok(Self { slice, device })
    }
    fn scatter_add(
        &self,
        l: &Layout,
        ids: &Self,
        ids_l: &Layout,
        src: &Self,
        src_l: &Layout,
        dim: usize,
    ) -> Result<Self> {
        let device = self.device().clone();
        let mut acc = unsafe { device.alloc_uninit(l.shape(), self.dtype())? };
        self.copy_strided_src(&mut acc, 0, l)?;
        ScatterAdd(ids, ids_l, dim).map(&mut acc.slice, l.shape(), &src.slice, src_l, &device)?;
        Ok(acc)
    }
    fn index_add(
        &self,
        l: &Layout,
        ids: &Self,
        ids_l: &Layout,
        src: &Self,
        src_l: &Layout,
        dim: usize,
    ) -> Result<Self> {
        let device = self.device().clone();
        let mut acc = unsafe { device.alloc_uninit(l.shape(), self.dtype())? };
        self.copy_strided_src(&mut acc, 0, l)?;
        IndexAdd(ids, ids_l, dim).map(&mut acc.slice, l.shape(), &src.slice, src_l, &device)?;
        Ok(acc)
    }

    fn matmul(
        &self,
        rhs: &Self,
        (b, m, n, k): (usize, usize, usize, usize),
        lhs_l: &Layout,
        rhs_l: &Layout,
    ) -> Result<Self> {
        let elem_count = b * m * n;
        let dev = &self.device;
        let mut lhs_transpose = 0;
        let mut rhs_transpose = 0;
        for i in 0..lhs_l.transform_ops.len() {
            let op : usize = lhs_l.transform_ops[i].to_owned().into();
            if op == 1 {
                lhs_transpose = 1;
                break;
            }
        }
        
        let mut broadcasted_weight: i32 = 0;
        for i in 0..rhs_l.transform_ops.len() {
            let op : usize = rhs_l.transform_ops[i].to_owned().into();
            if op == 2 {
                broadcasted_weight = 1;
            }
            if op == 1 {
                rhs_transpose = 1;
                break;
            }
        }

        let slice = match (&self.slice, &rhs.slice) {
            (GcuStorageSlice::BF16(lhs), GcuStorageSlice::BF16(rhs)) => {
                let lhs = &lhs.slice(lhs_l.start_offset()..);
                let rhs = &rhs.slice(rhs_l.start_offset()..);
                let out = dev.alloc::<bf16>(elem_count).w()?;
                // let bias = dev.alloc::<bf16>(n).w()?;
                let param = dev.get_gemm_launch_params(ubridge::DATATYPE::DataBf16, if broadcasted_weight > 0 {1} else {b}, if broadcasted_weight > 0 {b * m} else {m}, k, n);
                let kernel_name = "matmul_bf16".to_string();
                let func = dev.get_or_load_func(&kernel_name, ubridge::MATMUL)?;
                let params = (lhs.device_ptr(), rhs.device_ptr(), out.device_ptr(), //bias.device_ptr(), 
                    param.input_dtype, if broadcasted_weight > 0 {1} else {b}, if broadcasted_weight > 0 {b * m} else {m}, k, n,
                    param.lhs_multicore, param.rhs_multicore, param.batch_multicore,
                    lhs_transpose, rhs_transpose,
                    param.alpha, param.beta, param.addmm_beta, //param.bias,
                    param.sip_m, param.sip_k, param.sip_n, broadcasted_weight
                );
                unsafe { func.launch(&dev.launch_cfg, params) }.w()?;
                GcuStorageSlice::BF16(out)
            }
            (GcuStorageSlice::F16(lhs), GcuStorageSlice::F16(rhs)) => {
                let lhs = &lhs.slice(lhs_l.start_offset()..);
                let rhs = &rhs.slice(rhs_l.start_offset()..);
                let out = dev.alloc::<f16>(elem_count).w()?;
                // let bias = dev.alloc::<f16>(n).w()?;
                let param = dev.get_gemm_launch_params(ubridge::DATATYPE::DataFp16, if broadcasted_weight > 0 {1} else {b}, if broadcasted_weight > 0 {b * m} else {m}, k, n);
                let kernel_name = "matmul_f16".to_string();
                let func = dev.get_or_load_func(&kernel_name, ubridge::MATMUL)?;

                let params = (lhs.device_ptr(), rhs.device_ptr(), out.device_ptr(), //bias.device_ptr(), 
                    param.input_dtype, if broadcasted_weight > 0 {1} else {b}, if broadcasted_weight > 0 {b * m} else {m}, k, n,
                    param.lhs_multicore, param.rhs_multicore, param.batch_multicore,
                    lhs_transpose, rhs_transpose,
                    param.alpha, param.beta, param.addmm_beta, //param.bias,
                    param.sip_m, param.sip_k, param.sip_n, broadcasted_weight
                );
                // println!("GEMM F16: [{} {}, {}, {}], SIP [{} {} {}]", b, m, k, n, param.sip_m, param.sip_k, param.sip_n);

                unsafe { func.launch(&dev.launch_cfg, params) }.w()?;
                GcuStorageSlice::F16(out)
            }
            (GcuStorageSlice::F32(lhs), GcuStorageSlice::F32(rhs)) => {
                let lhs = &lhs.slice(lhs_l.start_offset()..);
                let rhs = &rhs.slice(rhs_l.start_offset()..);
                let out = dev.alloc::<f32>(elem_count).w()?;
                // let bias = dev.alloc::<f32>(n).w()?;
                let param = dev.get_gemm_launch_params(ubridge::DATATYPE::DataFp32, if broadcasted_weight > 0 {1} else {b}, if broadcasted_weight > 0 {b * m} else {m}, k, n);

                let kernel_name = "matmul_f32".to_string();
                let func = dev.get_or_load_func(&kernel_name, ubridge::MATMUL)?;

                let params = (lhs.device_ptr(), rhs.device_ptr(), out.device_ptr(), //bias.device_ptr(), 
                    param.input_dtype, if broadcasted_weight > 0 {1} else {b}, if broadcasted_weight > 0 {b * m} else {m}, k, n,
                    param.lhs_multicore, param.rhs_multicore, param.batch_multicore,
                    lhs_transpose, rhs_transpose,
                    param.alpha, param.beta, param.addmm_beta, //param.bias,
                    param.sip_m, param.sip_k, param.sip_n, broadcasted_weight
                );
                // println!("GEMM F32: [{} {}, {}, {}], SIP [{} {} {}]", b, m, k, n, param.sip_m, param.sip_k, param.sip_n);
                unsafe { func.launch(&dev.launch_cfg, params) }.w()?;
                GcuStorageSlice::F32(out)
            }
            (GcuStorageSlice::F64(lhs), GcuStorageSlice::F64(rhs)) => {
                let lhs = &lhs.slice(lhs_l.start_offset()..);
                let rhs = &rhs.slice(rhs_l.start_offset()..);
                let out = dev.alloc::<f64>(elem_count).w()?;
                // let bias = dev.alloc::<f64>(n).w()?;
                let param = dev.get_gemm_launch_params(ubridge::DATATYPE::DataF64, if broadcasted_weight > 0 {1} else {b}, if broadcasted_weight > 0 {b * m} else {m}, k, n);
                let kernel_name = "matmul_f64".to_string();
                let func = dev.get_or_load_func(&kernel_name, ubridge::MATMUL)?;

                let params = (lhs.device_ptr(), rhs.device_ptr(), out.device_ptr(), //bias.device_ptr(), 
                    param.input_dtype, if broadcasted_weight > 0 {1} else {b}, if broadcasted_weight > 0 {b * m} else {m}, k, n,
                    param.lhs_multicore, param.rhs_multicore, param.batch_multicore,
                    lhs_transpose, rhs_transpose,
                    param.alpha, param.beta, param.addmm_beta, //param.bias,
                    param.sip_m, param.sip_k, param.sip_n, broadcasted_weight
                );
                unsafe { func.launch(&dev.launch_cfg, params) }.w()?;
                GcuStorageSlice::F64(out)
            }
            _ => Err(GcuError::InternalError("dtype mismatch in matmul op"))?,
        };
        let device = dev.clone();
        Ok(Self { slice, device })
    }

    fn copy2d(
        &self,
        dst: &mut Self,
        d1: usize,
        d2: usize,
        src_s: usize,
        dst_s: usize,
        src_o: usize,
        dst_o: usize,
    ) -> Result<()> {
        panic!("not implemented!");
<<<<<<< HEAD
        let dev = &self.device;
        let d1 = d1 as u32;
        let d2 = d2 as u32;
        let dst_s = dst_s as u32;
        let src_s = src_s as u32;
        let cfg = &dev.launch_cfg;
        let (src, dst, kname) = match (&self.slice, &mut dst.slice) {
            (S::U8(s), S::U8(d)) => (
                s.slice(src_o..).device_ptr(),
                d.slice(dst_o..).device_ptr(),
                "copy2d_u8",
            ),
            (S::U32(s), S::U32(d)) => (
                s.slice(src_o..).device_ptr(),
                d.slice(dst_o..).device_ptr(),
                "copy2d_u32",
            ),
            (S::I64(s), S::I64(d)) => (
                s.slice(src_o..).device_ptr(),
                d.slice(dst_o..).device_ptr(),
                "copy2d_i64",
            ),
            (S::BF16(s), S::BF16(d)) => (
                s.slice(src_o..).device_ptr(),
                d.slice(dst_o..).device_ptr(),
                "copy2d_bf16",
            ),
            (S::F16(s), S::F16(d)) => (
                s.slice(src_o..).device_ptr(),
                d.slice(dst_o..).device_ptr(),
                "copy2d_f16",
            ),
            (S::F32(s), S::F32(d)) => (
                s.slice(src_o..).device_ptr(),
                d.slice(dst_o..).device_ptr(),
                "copy2d_f32",
            ),
            (S::F64(s), S::F64(d)) => (
                s.slice(src_o..).device_ptr(),
                d.slice(dst_o..).device_ptr(),
                "copy2d_f64",
            ),
            _ => Err(GcuError::InternalError("dtype mismatch in copy2d"))?,
        };
        let func = dev.get_or_load_func(kname, ubridge::FILLCOPY)?;
        let params = (src, dst, d1, d2, src_s, dst_s);
        unsafe { func.launch(cfg, params) }.w()?;
=======
        // let dev = &self.device;
        // let d1 = d1 as u32;
        // let d2 = d2 as u32;
        // let dst_s = dst_s as u32;
        // let src_s = src_s as u32;
        // let cfg = &dev.launch_cfg;
        // let (src, dst, kname) = match (&self.slice, &mut dst.slice) {
        //     (S::U8(s), S::U8(d)) => (
        //         s.slice(src_o..).device_ptr(),
        //         d.slice(dst_o..).device_ptr(),
        //         "copy2d_u8",
        //     ),
        //     (S::U32(s), S::U32(d)) => (
        //         s.slice(src_o..).device_ptr(),
        //         d.slice(dst_o..).device_ptr(),
        //         "copy2d_u32",
        //     ),
        //     (S::I64(s), S::I64(d)) => (
        //         s.slice(src_o..).device_ptr(),
        //         d.slice(dst_o..).device_ptr(),
        //         "copy2d_i64",
        //     ),
        //     (S::BF16(s), S::BF16(d)) => (
        //         s.slice(src_o..).device_ptr(),
        //         d.slice(dst_o..).device_ptr(),
        //         "copy2d_bf16",
        //     ),
        //     (S::F16(s), S::F16(d)) => (
        //         s.slice(src_o..).device_ptr(),
        //         d.slice(dst_o..).device_ptr(),
        //         "copy2d_f16",
        //     ),
        //     (S::F32(s), S::F32(d)) => (
        //         s.slice(src_o..).device_ptr(),
        //         d.slice(dst_o..).device_ptr(),
        //         "copy2d_f32",
        //     ),
        //     (S::F64(s), S::F64(d)) => (
        //         s.slice(src_o..).device_ptr(),
        //         d.slice(dst_o..).device_ptr(),
        //         "copy2d_f64",
        //     ),
        //     _ => Err(GcuError::InternalError("dtype mismatch in copy2d"))?,
        // };
        // let func = dev.get_or_load_func(kname, ubridge::FILLCOPY)?;
        // let params = (src, dst, d1, d2, src_s, dst_s);
        // unsafe { func.launch(cfg, params) }.w()?;
>>>>>>> 63b6db4f
        Ok(())
    }

    fn copy_strided_src(&self, dst: &mut Self, dst_offset: usize, src_l: &Layout) -> Result<()> {
        let src_shape = src_l.shape();
        let dims = src_shape.dims();
        let el_count = src_shape.elem_count();
        let origin_l = if src_l.backup.len() > 0 {&src_l.backup[0]} else {&src_l};
        let origin_shape = origin_l.shape();
        let origin_el_count = origin_shape.elem_count();
        let dev = &self.device;
        let mut op_type: usize = 0;
        let mut dst_layout = (0..dims.len()).collect::<Vec<usize>>();

        if src_l.transform_ops.len() == 1 {
            op_type = src_l.transform_ops[0].into();
            if let Some(trans_dims) = &src_l.transpose_dims {
                dst_layout.swap(trans_dims[0], trans_dims[1]);
            }
        }
        //dst shape, dst stride, dst layout, origin shape
        let ds = dev.htod_copy([dims, src_l.stride(), &dst_layout, origin_shape.dims()].concat()).w()?;

        let cfg = GcuLaunchConfig::for_ucopy();
        match (&self.slice, &mut dst.slice) {
            (GcuStorageSlice::BF16(src), GcuStorageSlice::BF16(dst)) => {
                let (src, mut dst) = slice_src_and_dst(src, src_l, dst, dst_offset);
                if src_l.is_contiguous() && origin_el_count==el_count {
                    dev.dtod_copy(&src, &mut dst).w()?
                } else {
                    let func = dev.get_or_load_func("ucopy_bf16", ubridge::UNARY)?;
                    let params = (origin_el_count, el_count, dims.len(), origin_shape.dims().len(), ds.device_ptr(), src.device_ptr(), dst.device_ptr(), op_type);
                    unsafe { func.launch(&cfg, params) }.w()?
                }
            }
            (GcuStorageSlice::F16(src), GcuStorageSlice::F16(dst)) => {
                let (src, mut dst) = slice_src_and_dst(src, src_l, dst, dst_offset);
                if src_l.is_contiguous() && origin_el_count==el_count {
                    dev.dtod_copy(&src, &mut dst).w()?
                } else {
                    let func = dev.get_or_load_func("ucopy_f16", ubridge::UNARY)?;
                    let params = (origin_el_count, el_count, dims.len(), origin_shape.dims().len(), ds.device_ptr(), src.device_ptr(), dst.device_ptr(), op_type);
                    unsafe { func.launch(&cfg, params) }.w()?
                }
            }
            (GcuStorageSlice::F32(src), GcuStorageSlice::F32(dst)) => {
                let (src, mut dst) = slice_src_and_dst(src, src_l, dst, dst_offset);
                if src_l.is_contiguous() && origin_el_count==el_count {
                    dev.dtod_copy(&src, &mut dst).w()?
                } else {
                    let func = dev.get_or_load_func("ucopy_f32", ubridge::UNARY)?;
                    let params = (origin_el_count, el_count, dims.len(), origin_shape.dims().len(), ds.device_ptr(), src.device_ptr(), dst.device_ptr(), op_type);
                    unsafe { func.launch(&cfg, params) }.w()?
                }
            }
            (GcuStorageSlice::U8(src), GcuStorageSlice::U8(dst)) => {
                let (src, mut dst) = slice_src_and_dst(src, src_l, dst, dst_offset);
                if src_l.is_contiguous() && origin_el_count==el_count {
                    dev.dtod_copy(&src, &mut dst).w()?
                } else {
                    let func = dev.get_or_load_func("ucopy_u8", ubridge::UNARY)?;
                    let params = (origin_el_count, el_count, dims.len(), origin_shape.dims().len(), ds.device_ptr(), src.device_ptr(), dst.device_ptr(), op_type);
                    unsafe { func.launch(&cfg, params) }.w()?
                }
            }
            (GcuStorageSlice::U32(src), GcuStorageSlice::U32(dst)) => {
                let (src, mut dst) = slice_src_and_dst(src, src_l, dst, dst_offset);
                if src_l.is_contiguous() && origin_el_count==el_count {
                    dev.dtod_copy(&src, &mut dst).w()?
                } else {
                    let func = dev.get_or_load_func("ucopy_u32", ubridge::UNARY)?;
                    let params = (origin_el_count, el_count, dims.len(), origin_shape.dims().len(), ds.device_ptr(), src.device_ptr(), dst.device_ptr(), op_type);
                    unsafe { func.launch(&cfg, params) }.w()?
                }
            }
            (GcuStorageSlice::I64(src), GcuStorageSlice::I64(dst)) => {
                let (src, mut dst) = slice_src_and_dst(src, src_l, dst, dst_offset);
                if src_l.is_contiguous() && origin_el_count==el_count {
                    dev.dtod_copy(&src, &mut dst).w()?
                } else {
                    let func = dev.get_or_load_func("ucopy_i64", ubridge::UNARY)?;
                    let params = (origin_el_count, el_count, dims.len(), origin_shape.dims().len(), ds.device_ptr(), src.device_ptr(), dst.device_ptr(), op_type);
                    unsafe { func.launch(&cfg, params) }.w()?
                }
            }
            (GcuStorageSlice::F64(src), GcuStorageSlice::F64(dst)) => {
                let (src, mut dst) = slice_src_and_dst(src, src_l, dst, dst_offset);
                if src_l.is_contiguous() && origin_el_count==el_count {
                    dev.dtod_copy(&src, &mut dst).w()?
                } else {
                    let func = dev.get_or_load_func("ucopy_64", ubridge::UNARY)?;
                    let params = (origin_el_count, el_count, dims.len(), origin_shape.dims().len(), ds.device_ptr(), src.device_ptr(), dst.device_ptr(), op_type);
                    unsafe { func.launch(&cfg, params) }.w()?;
                }
            }
            _ => Err(GcuError::InternalError(
                "dtype mismatch in copy_strided op",
            ))?,
        }
        Ok(())
    }
}

pub struct Rope {
    pub num_tokens: i32,
    pub q_head_size: i32,
    pub k_head_size: i32,
    pub hidden_size: i32,
    pub split_dim: i32,
    pub gpt_neox: i32
}
impl crate::CustomOp3 for Rope {
    // Box<dyn> does not support const yet, so use a function to get the name.
    fn name(&self) -> &'static str {
        "rope"
    }

    fn cpu_fwd(
        &self,
        _: &CpuStorage,
        _: &Layout,
        _: &CpuStorage,
        _: &Layout,
        _: &CpuStorage,
        _: &Layout,
    ) -> Result<(CpuStorage, Shape)> {
        crate::bail!("no cpu support for rope")
    }


    /// The forward pass, as run on a gcu device. Note that the storage can use arbitrary strides,
    /// offsets etc so the associated layout should be used to access it.
    fn gcu_fwd(
        &self,
        query: &GcuStorage,
        query_l: &Layout,
        key: &GcuStorage,
        key_l: &Layout,
        cos_sin: &GcuStorage,
        cos_sin_l: &Layout,
    ) -> Result<(GcuStorage, Shape)> {
        let dev = &query.device;
        let cfg = &dev.launch_cfg;
        
        let query_l = if query_l.backup.len() > 0 {&query_l.backup[0]} else {&query_l};
        let shape = query_l.shape();

        match (&query.slice, &key.slice, &cos_sin.slice) { 
            (GcuStorageSlice::BF16(query_), GcuStorageSlice::BF16(key_), GcuStorageSlice::F32(cos_sin_)) => { 
                let func = dev.get_or_load_func("rope_bf16", ubridge::UNARY)?;
                let params = (query_.device_ptr(), key_.device_ptr(), cos_sin_.device_ptr(), 
                                self.num_tokens, self.q_head_size, self.k_head_size, self.hidden_size, self.split_dim, self.gpt_neox);
                unsafe { func.launch(&cfg, params) }.w()?;
            }
            (GcuStorageSlice::F32(query_), GcuStorageSlice::F32(key_), GcuStorageSlice::F32(cos_sin_)) => { 
                let func = dev.get_or_load_func("rope_f32", ubridge::UNARY)?;
                let params = (query_.device_ptr(), key_.device_ptr(), cos_sin_.device_ptr(), 
                            self.num_tokens, self.q_head_size, self.k_head_size, self.hidden_size, self.split_dim, self.gpt_neox);
                unsafe { func.launch(&cfg, params) }.w()?;
            }
            (GcuStorageSlice::F16(query_), GcuStorageSlice::F16(key_), GcuStorageSlice::F32(cos_sin_)) => {
                let func = dev.get_or_load_func("rope_f16", ubridge::UNARY)?;
                let params = (query_.device_ptr(), key_.device_ptr(), cos_sin_.device_ptr(), 
                            self.num_tokens, self.q_head_size, self.k_head_size, self.hidden_size, self.split_dim, self.gpt_neox);
                unsafe { func.launch(&cfg, params) }.w()?;
            }
            _=> Err(GcuError::InternalError(
                "dtype mismatch in rope op",
            ))?,
        };

        let device = dev.clone();
        Ok((GcuStorage { slice: query.slice.to_owned(), device }, shape.to_owned()))


    }
}

pub struct KVConcat {
    pub concat_dim: i32,
}
impl crate::CustomOp2 for KVConcat {
    // Box<dyn> does not support const yet, so use a function to get the name.
    fn name(&self) -> &'static str {
        "kvconcat"
    }

    fn cpu_fwd(
        &self,
        _: &CpuStorage,
        _: &Layout,
        _: &CpuStorage,
        _: &Layout,
    ) -> Result<(CpuStorage, Shape)> {
        crate::bail!("no cpu support for kvconcat")
    }


    /// The forward pass, as run on a gcu device. Note that the storage can use arbitrary strides,
    /// offsets etc so the associated layout should be used to access it.
    fn gcu_fwd(
        &self,
        ltensor: &GcuStorage,
        ltensor_l: &Layout,
        rtensor: &GcuStorage,
        rtensor_l: &Layout,
    ) -> Result<(GcuStorage, Shape)> {
        assert!(self.concat_dim == 2 || self.concat_dim == 0 || self.concat_dim == 1); //must be in the dim of sequence len 
        let dev = &ltensor.device;
        let cfg = &dev.launch_cfg;
        let elem_count = ltensor_l.shape().elem_count() + rtensor_l.shape().elem_count();
        let dims = ltensor_l.shape().dims().len();
        let ds = dev.htod_copy([ltensor_l.shape().dims(), rtensor_l.shape().dims()].concat()).w()?;
        let slice = match (&ltensor.slice, &rtensor.slice) { 
            (GcuStorageSlice::BF16(left_), GcuStorageSlice::BF16(right_)) => { 
                let out = dev.alloc::<bf16>(elem_count).w()?;
                let func = dev.get_or_load_func("kvconcat_bf16", ubridge::KCCONCAT)?;
                let params = (left_.device_ptr(), right_.device_ptr(), out.device_ptr(), ds.device_ptr(), dims, self.concat_dim);
                unsafe { func.launch(&cfg, params) }.w()?;
                GcuStorageSlice::BF16(out)
            }
            (GcuStorageSlice::F32(left_), GcuStorageSlice::F32(right_)) => { 
                let out = dev.alloc::<f32>(elem_count).w()?;
                let func = dev.get_or_load_func("kvconcat_f32", ubridge::KCCONCAT)?;
                let params = (left_.device_ptr(), right_.device_ptr(), out.device_ptr(), ds.device_ptr(), dims, self.concat_dim);
                unsafe { func.launch(&cfg, params) }.w()?;
                GcuStorageSlice::F32(out)
            }
            (GcuStorageSlice::F16(left_), GcuStorageSlice::F16(right_)) => {
                let out = dev.alloc::<f16>(elem_count).w()?;
                let func = dev.get_or_load_func("kvconcat_f16", ubridge::KCCONCAT)?;
                let params = (left_.device_ptr(), right_.device_ptr(), out.device_ptr(), ds.device_ptr(), dims, self.concat_dim);
                unsafe { func.launch(&cfg, params) }.w()?;
                GcuStorageSlice::F16(out)
            }
            (GcuStorageSlice::F64(left_), GcuStorageSlice::F64(right_)) => {
                let out = dev.alloc::<f64>(elem_count).w()?;
                let func = dev.get_or_load_func("kvconcat_f64", ubridge::KCCONCAT)?;
                let params = (left_.device_ptr(), right_.device_ptr(), out.device_ptr(), ds.device_ptr(), dims, self.concat_dim);
                unsafe { func.launch(&cfg, params) }.w()?;
                GcuStorageSlice::F64(out)
            }
            (GcuStorageSlice::U8(left_), GcuStorageSlice::U8(right_)) => {
                let out = dev.alloc::<u8>(elem_count).w()?;
                let func = dev.get_or_load_func("kvconcat_u8", ubridge::KCCONCAT)?;
                let params = (left_.device_ptr(), right_.device_ptr(), out.device_ptr(), ds.device_ptr(), dims, self.concat_dim);
                unsafe { func.launch(&cfg, params) }.w()?;
                GcuStorageSlice::U8(out)
            }
            _=> Err(GcuError::InternalError(
                "dtype mismatch in kvconcat op",
            ))?,
        };

        let mut lshape: Vec<usize> = ltensor_l.shape().dims().to_vec();
        if self.concat_dim == 0 {
            lshape[0] += rtensor_l.shape().dims()[0];      
        } else if self.concat_dim == 1 {
            lshape[1] += rtensor_l.shape().dims()[1];      
        } else {
            if dims > 3 {
                lshape[2] += rtensor_l.shape().dims()[2];
            } else {
                lshape[1] += rtensor_l.shape().dims()[1];      
            }
        }

        let device = dev.clone();
        Ok((GcuStorage { slice: slice, device }, lshape.into()))


    }
}

pub struct LayerNorm {
    pub eps: f32,
    /// Whether to remove the mean or not, the default is true and when set to false, this turns
    /// this layer into RmsNorm.
    pub remove_mean: bool,
    pub affine: bool,
}
impl crate::CustomOp3 for LayerNorm {
    // Box<dyn> does not support const yet, so use a function to get the name.
    fn name(&self) -> &'static str {
        "layernorm"
    }

    fn cpu_fwd(
        &self,
        _: &CpuStorage,
        _: &Layout,
        _: &CpuStorage,
        _: &Layout,
        _: &CpuStorage,
        _: &Layout,
    ) -> Result<(CpuStorage, Shape)> {
        crate::bail!("no cpu support for rope")
    }


    /// The forward pass, as run on a gcu device. Note that the storage can use arbitrary strides,
    /// offsets etc so the associated layout should be used to access it.
    fn gcu_fwd(
        &self,
        x: &GcuStorage,
        x_l: &Layout,
        weight: &GcuStorage,
        weight_l: &Layout,
        bias: &GcuStorage,
        bias_l: &Layout,
    ) -> Result<(GcuStorage, Shape)> {
        let dev = &x.device;
        let cfg = &dev.launch_cfg;
        let elem_count = x_l.shape().elem_count();
        let dims = x_l.shape().dims();
        let dim_m1 = dims[dims.len() - 1];
        let (n_rows, n_cols) = (elem_count / dim_m1, dim_m1);

        let slice = match (&x.slice, &weight.slice, &bias.slice) { 
            (GcuStorageSlice::BF16(x_), GcuStorageSlice::BF16(w_), GcuStorageSlice::BF16(b_)) => { 
                let out = dev.alloc::<bf16>(elem_count).w()?;
                let func = dev.get_or_load_func("layernorm_bf16", ubridge::REDUCE)?;
                let params = (x_.device_ptr(), out.device_ptr(), w_.device_ptr(), b_.device_ptr(), n_rows, n_cols, self.eps, self.remove_mean as i32, self.affine as i32);
                unsafe { func.launch(&cfg, params) }.w()?;
                GcuStorageSlice::BF16(out)
            }
            (GcuStorageSlice::F32(x_), GcuStorageSlice::F32(w_), GcuStorageSlice::F32(b_)) => { 
                let out = dev.alloc::<f32>(elem_count).w()?;
                let func = dev.get_or_load_func("layernorm_f32", ubridge::REDUCE)?;
                let params = (x_.device_ptr(), out.device_ptr(), w_.device_ptr(), b_.device_ptr(), n_rows, n_cols, self.eps, self.remove_mean as i32, self.affine as i32);
                unsafe { func.launch(&cfg, params) }.w()?;
                GcuStorageSlice::F32(out)
            }
            (GcuStorageSlice::F16(x_), GcuStorageSlice::F16(w_), GcuStorageSlice::F16(b_)) => {
                let out = dev.alloc::<f16>(elem_count).w()?;
                let func = dev.get_or_load_func("layernorm_f16", ubridge::REDUCE)?;
                let params = (x_.device_ptr(), out.device_ptr(), w_.device_ptr(), b_.device_ptr(), n_rows, n_cols, self.eps, self.remove_mean as i32, self.affine as i32);
                unsafe { func.launch(&cfg, params) }.w()?;
                GcuStorageSlice::F16(out)
            }
            _=> Err(GcuError::InternalError(
                "dtype mismatch in layernorm op",
            ))?,
        };

        let device = dev.clone();
        Ok((GcuStorage { slice: slice, device }, x_l.shape().into()))
    }
}

pub enum Activation {
    ReLU,
    Sigmoid,
    Tanh,
    GeLU,
    Elu(f64),
    Silu,
}

impl crate::CustomOp1 for Activation {
    // Box<dyn> does not support const yet, so use a function to get the name.
    fn name(&self) -> &'static str {
        match self {
            Activation::ReLU => "relu",
            Activation::Sigmoid => "sigmoid",
            Activation::Tanh => "tanh",
            Activation::GeLU => "gelu",
            Activation::Elu(_) => "elu",
            Activation::Silu => "silu",
        }
    }

    fn cpu_fwd(&self, _: &CpuStorage, _: &Layout) -> Result<(CpuStorage, Shape)> {
        crate::bail!("no cpu support for gcu activation!")
    }

    fn gcu_fwd(&self, s: &GcuStorage, l: &Layout) -> Result<(GcuStorage, Shape)> {
        let dev = &s.device;
        let cfg = &dev.launch_cfg;
        let elem_count = l.shape().elem_count();
        let func_name = match self {
            Activation::ReLU => format!("urelu_{}", s.dtype().as_str()),
            Activation::Sigmoid => format!("usigmoid_{}", s.dtype().as_str()),
            Activation::Tanh => format!("utanh_{}", s.dtype().as_str()),
            Activation::GeLU => format!("ugelu_{}", s.dtype().as_str()),
            Activation::Silu => format!("usilu_{}", s.dtype().as_str()),
            Activation::Elu(_) => format!("uelu_{}", s.dtype().as_str()),
        };
        let func = dev.get_or_load_func(&func_name, ubridge::UNARY)?;

        let slice = match &s.slice {
            GcuStorageSlice::BF16(slice) => {
                let out = dev.alloc::<bf16>(elem_count).w()?;
                match self {
                    Activation::Elu(v) => {
                        let params = (elem_count, slice.device_ptr(), out.device_ptr(), *v as f32);
                        unsafe { func.launch(&cfg, params) }.w()?;
                    } 
                    _ => {
                        let params = (elem_count, slice.device_ptr(), out.device_ptr());
                        unsafe { func.launch(&cfg, params) }.w()?;
                    }
                };
                GcuStorageSlice::BF16(out)
            }
            GcuStorageSlice::F16(slice) => {
                let out = dev.alloc::<f16>(elem_count).w()?;
                match self {
                    Activation::Elu(v) => {
                        let params = (elem_count, slice.device_ptr(), out.device_ptr(), *v as f32);
                        unsafe { func.launch(&cfg, params) }.w()?;
                    } 
                    _ => {
                        let params = (elem_count, slice.device_ptr(), out.device_ptr());
                        unsafe { func.launch(&cfg, params) }.w()?;
                    }
                };
                GcuStorageSlice::F16(out)
            }
            GcuStorageSlice::F32(slice) => {
                let out = dev.alloc::<f32>(elem_count).w()?;
                match self {
                    Activation::Elu(v) => {
                        let params = (elem_count, slice.device_ptr(), out.device_ptr(), *v as f32);
                        unsafe { func.launch(&cfg, params) }.w()?;
                    } 
                    _ => {
                        let params = (elem_count, slice.device_ptr(), out.device_ptr());
                        unsafe { func.launch(&cfg, params) }.w()?;
                    }
                };
                GcuStorageSlice::F32(out)
            }
            _=> Err(GcuError::InternalError(
                "dtype mismatch in activation op",
            ))?,
        };

        let device = dev.clone();
        Ok((GcuStorage { slice: slice, device }, l.shape().into()))
    }
}<|MERGE_RESOLUTION|>--- conflicted
+++ resolved
@@ -2018,55 +2018,6 @@
         dst_o: usize,
     ) -> Result<()> {
         panic!("not implemented!");
-<<<<<<< HEAD
-        let dev = &self.device;
-        let d1 = d1 as u32;
-        let d2 = d2 as u32;
-        let dst_s = dst_s as u32;
-        let src_s = src_s as u32;
-        let cfg = &dev.launch_cfg;
-        let (src, dst, kname) = match (&self.slice, &mut dst.slice) {
-            (S::U8(s), S::U8(d)) => (
-                s.slice(src_o..).device_ptr(),
-                d.slice(dst_o..).device_ptr(),
-                "copy2d_u8",
-            ),
-            (S::U32(s), S::U32(d)) => (
-                s.slice(src_o..).device_ptr(),
-                d.slice(dst_o..).device_ptr(),
-                "copy2d_u32",
-            ),
-            (S::I64(s), S::I64(d)) => (
-                s.slice(src_o..).device_ptr(),
-                d.slice(dst_o..).device_ptr(),
-                "copy2d_i64",
-            ),
-            (S::BF16(s), S::BF16(d)) => (
-                s.slice(src_o..).device_ptr(),
-                d.slice(dst_o..).device_ptr(),
-                "copy2d_bf16",
-            ),
-            (S::F16(s), S::F16(d)) => (
-                s.slice(src_o..).device_ptr(),
-                d.slice(dst_o..).device_ptr(),
-                "copy2d_f16",
-            ),
-            (S::F32(s), S::F32(d)) => (
-                s.slice(src_o..).device_ptr(),
-                d.slice(dst_o..).device_ptr(),
-                "copy2d_f32",
-            ),
-            (S::F64(s), S::F64(d)) => (
-                s.slice(src_o..).device_ptr(),
-                d.slice(dst_o..).device_ptr(),
-                "copy2d_f64",
-            ),
-            _ => Err(GcuError::InternalError("dtype mismatch in copy2d"))?,
-        };
-        let func = dev.get_or_load_func(kname, ubridge::FILLCOPY)?;
-        let params = (src, dst, d1, d2, src_s, dst_s);
-        unsafe { func.launch(cfg, params) }.w()?;
-=======
         // let dev = &self.device;
         // let d1 = d1 as u32;
         // let d2 = d2 as u32;
@@ -2114,7 +2065,6 @@
         // let func = dev.get_or_load_func(kname, ubridge::FILLCOPY)?;
         // let params = (src, dst, d1, d2, src_s, dst_s);
         // unsafe { func.launch(cfg, params) }.w()?;
->>>>>>> 63b6db4f
         Ok(())
     }
 
