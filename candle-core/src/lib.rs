//! ML framework for Rust
//!
//! ```rust
//! use candle_core::{Tensor, DType, Device};
//! # use candle_core::Error;
//! # fn main() -> Result<(), Error>{
//!
//! let a = Tensor::arange(0f32, 6f32, &Device::Cpu)?.reshape((2, 3))?;
//! let b = Tensor::arange(0f32, 12f32, &Device::Cpu)?.reshape((3, 4))?;
//!
//! let c = a.matmul(&b)?;
//! # Ok(())}
//! ```
//!
//! ## Features
//!
//! - Simple syntax (looks and feels like PyTorch)
//! - CPU and Cuda backends (and M1 support)
//! - Enable serverless (CPU) small and fast deployments
//! - Model training
//! - Distributed computing (NCCL).
//! - Models out of the box (Llama, Whisper, Falcon, ...)
//!
//! ## FAQ
//!
//! - Why Candle?
//!
//! Candle stems from the need to reduce binary size in order to *enable serverless*
//! possible by making the whole engine smaller than PyTorch very large library volume
//!
//! And simply *removing Python* from production workloads.
//! Python can really add overhead in more complex workflows and the [GIL](https://www.backblaze.com/blog/the-python-gil-past-present-and-future/) is a notorious source of headaches.
//!
//! Rust is cool, and a lot of the HF ecosystem already has Rust crates [safetensors](https://github.com/huggingface/safetensors) and [tokenizers](https://github.com/huggingface/tokenizers)

#[cfg(feature = "accelerate")]
mod accelerate;
pub mod backend;
pub mod backprop;
pub mod conv;
mod convert;
pub mod cpu;
pub mod cpu_backend;
#[cfg(feature = "cuda")]
pub mod cuda_backend;
<<<<<<< HEAD

#[cfg(feature = "gcu")]
pub mod gcu_backend;
=======
>>>>>>> 11d4a3c5
mod custom_op;
mod device;
pub mod display;
mod dtype;
mod dummy_cuda_backend;
mod dummy_gcu_backend;
mod dummy_metal_backend;
pub mod error;
mod indexer;
pub mod layout;
#[cfg(feature = "metal")]
pub mod metal_backend;
#[cfg(feature = "mkl")]
mod mkl;
pub mod npy;
pub mod op;
pub mod pickle;
pub mod quantized;
pub mod safetensors;
pub mod scalar;
pub mod shape;
mod storage;
mod strided_index;
mod tensor;
mod tensor_cat;
pub mod test_utils;
pub mod utils;
mod variable;

#[cfg(feature = "cudnn")]
pub use cuda_backend::cudnn;

<<<<<<< HEAD
pub use cpu_backend::CpuStorage;
=======
pub use cpu_backend::{CpuStorage, CpuStorageRef};
>>>>>>> 11d4a3c5
pub use custom_op::{CustomOp1, CustomOp2, CustomOp3, InplaceOp1, InplaceOp2, InplaceOp3};
pub use device::{Device, DeviceLocation, NdArray};
pub use dtype::{DType, DTypeParseError, FloatDType, IntDType, WithDType};
pub use error::{Error, Result};
pub use indexer::IndexOp;
pub use layout::Layout;
pub use shape::{Shape, D};
pub use storage::Storage;
pub use strided_index::{StridedBlocks, StridedIndex};
pub use tensor::{Tensor, TensorId};
pub use variable::Var;

#[cfg(feature = "cuda")]
pub use cuda_backend::{CudaDevice, CudaStorage};

#[cfg(not(feature = "cuda"))]
pub use dummy_cuda_backend::{CudaDevice, CudaStorage};

#[cfg(not(feature = "gcu"))]
pub use dummy_gcu_backend::{GcuDevice, GcuStorage};

#[cfg(feature = "gcu")]
pub use gcu_backend::{GcuDevice, GcuStorage};

#[cfg(feature = "metal")]
pub use metal_backend::{MetalDevice, MetalError, MetalStorage};

#[cfg(not(feature = "metal"))]
pub use dummy_metal_backend::{MetalDevice, MetalError, MetalStorage};

#[cfg(feature = "mkl")]
extern crate intel_mkl_src;

#[cfg(feature = "accelerate")]
extern crate accelerate_src;

pub trait ToUsize2 {
    fn to_usize2(self) -> (usize, usize);
}

impl ToUsize2 for usize {
    fn to_usize2(self) -> (usize, usize) {
        (self, self)
    }
}

impl ToUsize2 for (usize, usize) {
    fn to_usize2(self) -> (usize, usize) {
        self
    }
}

// A simple trait defining a module with forward method using a single argument.
pub trait Module {
    fn forward(&self, xs: &Tensor) -> Result<Tensor>;
}

impl<T: Fn(&Tensor) -> Result<Tensor>> Module for T {
    fn forward(&self, xs: &Tensor) -> Result<Tensor> {
        self(xs)
    }
}

impl<M: Module> Module for Option<&M> {
    fn forward(&self, xs: &Tensor) -> Result<Tensor> {
        match self {
            None => Ok(xs.clone()),
            Some(m) => m.forward(xs),
        }
    }
}

// A trait defining a module with forward method using a single tensor argument and a flag to
// separate the training and evaluation behaviors.
pub trait ModuleT {
    fn forward_t(&self, xs: &Tensor, train: bool) -> Result<Tensor>;
}

impl<M: Module> ModuleT for M {
    fn forward_t(&self, xs: &Tensor, _train: bool) -> Result<Tensor> {
        self.forward(xs)
    }
}<|MERGE_RESOLUTION|>--- conflicted
+++ resolved
@@ -43,12 +43,9 @@
 pub mod cpu_backend;
 #[cfg(feature = "cuda")]
 pub mod cuda_backend;
-<<<<<<< HEAD
 
 #[cfg(feature = "gcu")]
 pub mod gcu_backend;
-=======
->>>>>>> 11d4a3c5
 mod custom_op;
 mod device;
 pub mod display;
@@ -81,11 +78,7 @@
 #[cfg(feature = "cudnn")]
 pub use cuda_backend::cudnn;
 
-<<<<<<< HEAD
 pub use cpu_backend::CpuStorage;
-=======
-pub use cpu_backend::{CpuStorage, CpuStorageRef};
->>>>>>> 11d4a3c5
 pub use custom_op::{CustomOp1, CustomOp2, CustomOp3, InplaceOp1, InplaceOp2, InplaceOp3};
 pub use device::{Device, DeviceLocation, NdArray};
 pub use dtype::{DType, DTypeParseError, FloatDType, IntDType, WithDType};
