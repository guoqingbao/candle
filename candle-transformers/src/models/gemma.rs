use std::sync::Arc;

use candle::{DType, Device, Module, Result, Tensor, D};
<<<<<<< HEAD
use candle_nn::{kvconcat, apply_rotary_emb_qkv, linear_b as linear, RmsNorm, Linear, VarBuilder};
=======
use candle_nn::{linear_b as linear, Activation, Linear, VarBuilder};
>>>>>>> 11d4a3c5

fn default_max_position_embeddings() -> usize {
    4096
}

#[derive(serde::Deserialize, Debug, Clone)]
pub struct Config {
    pub attention_bias: bool,
    pub head_dim: usize,
    // The code gemma configs include both hidden_act and hidden_activation.
    pub hidden_act: Option<Activation>,
    pub hidden_activation: Option<Activation>,
    pub hidden_size: usize,
    pub intermediate_size: usize,
    pub num_attention_heads: usize,
    pub num_hidden_layers: usize,
    pub num_key_value_heads: usize,
    pub rms_norm_eps: f64,
    pub rope_theta: f64,
    pub vocab_size: usize,

    #[serde(default = "default_max_position_embeddings")]
    pub max_position_embeddings: usize,
}

<<<<<<< HEAD
fn rms_norm(dim: usize, eps: f64, vb: VarBuilder) -> Result<RmsNorm> {
    let weight = vb.get(dim, "weight")?;
    Ok(RmsNorm::new((weight + 1.0f64)?, eps))
=======
impl Config {
    fn hidden_act(&self) -> Result<Activation> {
        match (self.hidden_act, self.hidden_activation) {
            (None, Some(act)) | (Some(act), None) => Ok(act),
            (Some(_), Some(_)) => candle::bail!("both hidden_act and hidden_activation are set"),
            (None, None) => candle::bail!("none of hidden_act and hidden_activation are set"),
        }
    }
}

#[derive(Debug, Clone)]
struct RmsNorm {
    weight: Tensor,
    eps: f64,
}

impl RmsNorm {
    fn new(dim: usize, eps: f64, vb: VarBuilder) -> Result<Self> {
        let weight = vb.get(dim, "weight")?;
        Ok(Self { weight, eps })
    }
}

impl Module for RmsNorm {
    fn forward(&self, x: &Tensor) -> Result<Tensor> {
        let x_dtype = x.dtype();
        let internal_dtype = match x_dtype {
            DType::F16 | DType::BF16 => DType::F32,
            d => d,
        };
        let hidden_size = x.dim(D::Minus1)?;
        let x = x.to_dtype(internal_dtype)?;
        let norm_x = (x.sqr()?.sum_keepdim(D::Minus1)? / hidden_size as f64)?;
        let x_normed = x.broadcast_div(&(norm_x + self.eps)?.sqrt()?)?;
        x_normed
            .to_dtype(x_dtype)?
            .broadcast_mul(&(&self.weight + 1.0)?)
    }
>>>>>>> 11d4a3c5
}

#[derive(Debug, Clone)]
struct RotaryEmbedding {
    sin: Tensor,
    cos: Tensor,
    cos_sin: Tensor,
}

fn rotate_half(xs: &Tensor) -> Result<Tensor> {
    let last_dim = xs.dim(D::Minus1)?;
    let xs1 = xs.narrow(D::Minus1, 0, last_dim / 2)?;
    let xs2 = xs.narrow(D::Minus1, last_dim / 2, last_dim - last_dim / 2)?;
    Tensor::cat(&[&xs2.neg()?, &xs1], D::Minus1)
}

impl RotaryEmbedding {
    fn new(dtype: DType, cfg: &Config, dev: &Device) -> Result<Self> {
        let dim = cfg.head_dim;
        let max_seq_len = cfg.max_position_embeddings;
        let inv_freq: Vec<_> = (0..dim)
            .step_by(2)
            .map(|i| 1f32 / cfg.rope_theta.powf(i as f64 / dim as f64) as f32)
            .collect();
        let inv_freq_len = inv_freq.len();
        let inv_freq = Tensor::from_vec(inv_freq, (1, inv_freq_len), dev)?.to_dtype(DType::F32)?;
        let t = Tensor::arange(0u32, max_seq_len as u32, dev)?
            .to_dtype(DType::F32)?
            .reshape((max_seq_len, 1))?;
        let freqs = t.matmul(&inv_freq)?;
        let cos_sin = Tensor::cat(&[&freqs.cos()?, &freqs.sin()?], D::Minus1)?; //must be float32;
        let freqs = Tensor::cat(&[&freqs, &freqs], D::Minus1)?.to_dtype(dtype)?;
        Ok(Self {
            sin: freqs.sin()?,
            cos: freqs.cos()?,
            cos_sin,
        })
    }

    fn apply_rotary_emb_qkv(
        &self,
        q: &Tensor,
        k: &Tensor,
        seqlen_offset: usize,
    ) -> Result<(Tensor, Tensor)> {
        let (_b_sz, _h, seq_len, _n_embd) = q.dims4()?;
        let cos = self.cos.narrow(0, seqlen_offset, seq_len)?;
        let sin = self.sin.narrow(0, seqlen_offset, seq_len)?;
        let cos = cos.unsqueeze(0)?.unsqueeze(0)?; // (1, 1, seq_len, dim)
        let sin = sin.unsqueeze(0)?.unsqueeze(0)?; // (1, 1, seq_len, dim)
        let q_embed = (q.broadcast_mul(&cos)? + rotate_half(q)?.broadcast_mul(&sin))?;
        let k_embed = (k.broadcast_mul(&cos)? + rotate_half(k)?.broadcast_mul(&sin))?;
        Ok((q_embed, k_embed))
    }
}

#[derive(Debug, Clone)]
#[allow(clippy::upper_case_acronyms)]
struct MLP {
    gate_proj: Linear,
    up_proj: Linear,
    down_proj: Linear,
    act_fn: candle_nn::Activation,
}

impl MLP {
    fn new(cfg: &Config, vb: VarBuilder) -> Result<Self> {
        let hidden_sz = cfg.hidden_size;
        let intermediate_sz = cfg.intermediate_size;
        let gate_proj = linear(hidden_sz, intermediate_sz, false, vb.pp("gate_proj"))?;
        let up_proj = linear(hidden_sz, intermediate_sz, false, vb.pp("up_proj"))?;
        let down_proj = linear(intermediate_sz, hidden_sz, false, vb.pp("down_proj"))?;
        Ok(Self {
            gate_proj,
            up_proj,
            down_proj,
            act_fn: cfg.hidden_act()?,
        })
    }
}

impl Module for MLP {
    fn forward(&self, xs: &Tensor) -> Result<Tensor> {
        let lhs = xs.apply(&self.gate_proj)?.apply(&self.act_fn)?;
        let rhs = xs.apply(&self.up_proj)?;
        (lhs * rhs)?.apply(&self.down_proj)
    }
}

#[derive(Debug, Clone)]
struct Attention {
    q_proj: Linear,
    k_proj: Linear,
    v_proj: Linear,
    o_proj: Linear,
    num_heads: usize,
    num_kv_heads: usize,
    num_kv_groups: usize,
    head_dim: usize,
    rotary_emb: Arc<RotaryEmbedding>,
    kv_cache: Option<(Tensor, Tensor)>,
}

impl Attention {
    fn new(rotary_emb: Arc<RotaryEmbedding>, cfg: &Config, vb: VarBuilder) -> Result<Self> {
        let hidden_sz = cfg.hidden_size;
        let num_heads = cfg.num_attention_heads;
        let num_kv_heads = cfg.num_key_value_heads;
        let num_kv_groups = num_heads / num_kv_heads;
        let head_dim = cfg.head_dim;
        let bias = cfg.attention_bias;
        let q_proj = linear(hidden_sz, num_heads * head_dim, bias, vb.pp("q_proj"))?;
        let k_proj = linear(hidden_sz, num_kv_heads * head_dim, bias, vb.pp("k_proj"))?;
        let v_proj = linear(hidden_sz, num_kv_heads * head_dim, bias, vb.pp("v_proj"))?;
        let o_proj = linear(num_heads * head_dim, hidden_sz, bias, vb.pp("o_proj"))?;
        Ok(Self {
            q_proj,
            k_proj,
            v_proj,
            o_proj,
            num_heads,
            num_kv_heads,
            num_kv_groups,
            head_dim,
            rotary_emb,
            kv_cache: None,
        })
    }

    fn forward(
        &mut self,
        xs: &Tensor,
        attention_mask: Option<&Tensor>,
        seqlen_offset: usize,
    ) -> Result<Tensor> {
        let (b_sz, q_len, _) = xs.dims3()?;

        let query_states = self.q_proj.forward(xs)?;
        let key_states = self.k_proj.forward(xs)?;
        let value_states = self.v_proj.forward(xs)?;

        let query_states = query_states
            .reshape((b_sz, q_len, self.num_heads, self.head_dim))?
            .transpose(1, 2)?;
        let key_states = key_states
            .reshape((b_sz, q_len, self.num_kv_heads, self.head_dim))?
            .transpose(1, 2)?;
        let value_states = value_states
            .reshape((b_sz, q_len, self.num_kv_heads, self.head_dim))?
            .transpose(1, 2)?;

        // let (query_states, key_states) =
        //     self.rotary_emb
        //         .apply_rotary_emb_qkv(&query_states, &key_states, seqlen_offset)?;
        let (query_states, key_states) = apply_rotary_emb_qkv(&query_states, &key_states, if query_states.device().is_gcu() {&self.rotary_emb.cos_sin} else {&self.rotary_emb.cos}, &self.rotary_emb.sin, seqlen_offset, 0, true, true)?;

        let (key_states, value_states) = match &self.kv_cache { 
            None => (key_states, value_states),
            Some((prev_k, prev_v)) => {
                // let key_states = Tensor::cat(&[prev_k, &key_states], 2)?;
                // let value_states = Tensor::cat(&[prev_v, &value_states], 2)?;
                let key_states = kvconcat(prev_k, &key_states, 2)?;
                let value_states = kvconcat(prev_v, &value_states, 2)?;
                (key_states, value_states)
            }
        };
        self.kv_cache = Some((key_states.clone(), value_states.clone()));

        let key_states = crate::utils::repeat_kv(key_states, self.num_kv_groups)?.contiguous()?;
        let value_states =
            crate::utils::repeat_kv(value_states, self.num_kv_groups)?.contiguous()?;

        let attn_output = {
            let scale = 1f64 / f64::sqrt(self.head_dim as f64);
            let attn_weights = (query_states.matmul(&key_states.transpose(2, 3)?)? * scale)?;

            let attn_weights = match attention_mask {
                None => attn_weights,
                Some(mask) => attn_weights.broadcast_add(mask)?,
            };
            let attn_weights = candle_nn::ops::softmax_last_dim(&attn_weights)?;
            attn_weights.matmul(&value_states)?
        };
        attn_output
            .transpose(1, 2)?
            .reshape((b_sz, q_len, ()))?
            .apply(&self.o_proj)
    }

    fn clear_kv_cache(&mut self) {
        self.kv_cache = None
    }
}

#[derive(Debug, Clone)]
struct DecoderLayer {
    self_attn: Attention,
    mlp: MLP,
    input_layernorm: RmsNorm,
    post_attention_layernorm: RmsNorm,
}

impl DecoderLayer {
    fn new(rotary_emb: Arc<RotaryEmbedding>, cfg: &Config, vb: VarBuilder) -> Result<Self> {
        let self_attn = Attention::new(rotary_emb, cfg, vb.pp("self_attn"))?;
        let mlp = MLP::new(cfg, vb.pp("mlp"))?;
        let input_layernorm =
            rms_norm(cfg.hidden_size, cfg.rms_norm_eps, vb.pp("input_layernorm"))?;
        let post_attention_layernorm = rms_norm(
            cfg.hidden_size,
            cfg.rms_norm_eps,
            vb.pp("post_attention_layernorm")
        )?;
        Ok(Self {
            self_attn,
            mlp,
            input_layernorm,
            post_attention_layernorm,
        })
    }

    fn forward(
        &mut self,
        xs: &Tensor,
        attention_mask: Option<&Tensor>,
        seqlen_offset: usize,
    ) -> Result<Tensor> {
        let residual = xs;
        let xs = self.input_layernorm.forward(xs)?;
        let xs = self.self_attn.forward(&xs, attention_mask, seqlen_offset)?;
        let xs = (xs + residual)?;
        let residual = &xs;
        let xs = xs.apply(&self.post_attention_layernorm)?.apply(&self.mlp)?;
        residual + xs
    }

    fn clear_kv_cache(&mut self) {
        self.self_attn.clear_kv_cache()
    }
}

#[derive(Debug, Clone)]
pub struct Model {
    embed_tokens: candle_nn::Embedding,
    layers: Vec<DecoderLayer>,
    norm: RmsNorm,
    lm_head: Linear,
    device: Device,
    dtype: DType,
    hidden_size: usize,
}

impl Model {
    pub fn new(cfg: &Config, vb: VarBuilder) -> Result<Self> {
        let vb_m = vb.pp("model");
        let embed_tokens =
            candle_nn::embedding(cfg.vocab_size, cfg.hidden_size, vb_m.pp("embed_tokens"))?;
        let rotary_emb = Arc::new(RotaryEmbedding::new(vb.dtype(), cfg, vb_m.device())?);
        let mut layers = Vec::with_capacity(cfg.num_hidden_layers);
        let vb_l = vb_m.pp("layers");
        for layer_idx in 0..cfg.num_hidden_layers {
            let layer = DecoderLayer::new(rotary_emb.clone(), cfg, vb_l.pp(layer_idx))?;
            layers.push(layer)
        }
        let norm = rms_norm(cfg.hidden_size, cfg.rms_norm_eps, vb_m.pp("norm"))?;
        let lm_head = Linear::new(embed_tokens.embeddings().clone(), None, true);
        Ok(Self {
            embed_tokens,
            layers,
            norm,
            lm_head,
            device: vb.device().clone(),
            dtype: vb.dtype(),
            hidden_size: cfg.hidden_size,
        })
    }

    fn prepare_decoder_attention_mask(
        &self,
        b_size: usize,
        tgt_len: usize,
        seqlen_offset: usize,
    ) -> Result<Tensor> {
        let mask: Vec<_> = (0..tgt_len)
            .flat_map(|i| (0..tgt_len).map(move |j| if i < j { f32::NEG_INFINITY } else { 0. }))
            .collect();
        let mask = Tensor::from_slice(&mask, (tgt_len, tgt_len), &self.device)?;
        let mask = if seqlen_offset > 0 {
            let mask0 = Tensor::zeros((tgt_len, seqlen_offset), DType::F32, &self.device)?;
            Tensor::cat(&[&mask0, &mask], D::Minus1)?
        } else {
            mask
        };
        mask.expand((b_size, 1, tgt_len, tgt_len + seqlen_offset))?
            .to_dtype(self.dtype)
    }

    pub fn forward(&mut self, input_ids: &Tensor, seqlen_offset: usize) -> Result<Tensor> {
        let (b_size, seq_len) = input_ids.dims2()?;
        let attention_mask = if seq_len <= 1 {
            None
        } else {
            let mask = self.prepare_decoder_attention_mask(b_size, seq_len, seqlen_offset)?;
            Some(mask)
        };
        let xs = self.embed_tokens.forward(input_ids)?;
        let mut xs = (xs * (self.hidden_size as f64).sqrt())?;
        for layer in self.layers.iter_mut() {
            xs = layer.forward(&xs, attention_mask.as_ref(), seqlen_offset)?
        }
        xs.narrow(1, seq_len - 1, 1)?
            .apply(&self.norm)?
            .apply(&self.lm_head)
    }

    pub fn clear_kv_cache(&mut self) {
        for layer in self.layers.iter_mut() {
            layer.clear_kv_cache()
        }
    }
}<|MERGE_RESOLUTION|>--- conflicted
+++ resolved
@@ -1,11 +1,8 @@
 use std::sync::Arc;
 
 use candle::{DType, Device, Module, Result, Tensor, D};
-<<<<<<< HEAD
 use candle_nn::{kvconcat, apply_rotary_emb_qkv, linear_b as linear, RmsNorm, Linear, VarBuilder};
-=======
-use candle_nn::{linear_b as linear, Activation, Linear, VarBuilder};
->>>>>>> 11d4a3c5
+use candle_nn::Activation;
 
 fn default_max_position_embeddings() -> usize {
     4096
@@ -31,11 +28,6 @@
     pub max_position_embeddings: usize,
 }
 
-<<<<<<< HEAD
-fn rms_norm(dim: usize, eps: f64, vb: VarBuilder) -> Result<RmsNorm> {
-    let weight = vb.get(dim, "weight")?;
-    Ok(RmsNorm::new((weight + 1.0f64)?, eps))
-=======
 impl Config {
     fn hidden_act(&self) -> Result<Activation> {
         match (self.hidden_act, self.hidden_activation) {
@@ -46,35 +38,9 @@
     }
 }
 
-#[derive(Debug, Clone)]
-struct RmsNorm {
-    weight: Tensor,
-    eps: f64,
-}
-
-impl RmsNorm {
-    fn new(dim: usize, eps: f64, vb: VarBuilder) -> Result<Self> {
-        let weight = vb.get(dim, "weight")?;
-        Ok(Self { weight, eps })
-    }
-}
-
-impl Module for RmsNorm {
-    fn forward(&self, x: &Tensor) -> Result<Tensor> {
-        let x_dtype = x.dtype();
-        let internal_dtype = match x_dtype {
-            DType::F16 | DType::BF16 => DType::F32,
-            d => d,
-        };
-        let hidden_size = x.dim(D::Minus1)?;
-        let x = x.to_dtype(internal_dtype)?;
-        let norm_x = (x.sqr()?.sum_keepdim(D::Minus1)? / hidden_size as f64)?;
-        let x_normed = x.broadcast_div(&(norm_x + self.eps)?.sqrt()?)?;
-        x_normed
-            .to_dtype(x_dtype)?
-            .broadcast_mul(&(&self.weight + 1.0)?)
-    }
->>>>>>> 11d4a3c5
+fn rms_norm(dim: usize, eps: f64, vb: VarBuilder) -> Result<RmsNorm> {
+    let weight = vb.get(dim, "weight")?;
+    Ok(RmsNorm::new((weight + 1.0f64)?, eps))
 }
 
 #[derive(Debug, Clone)]
