--- conflicted
+++ resolved
@@ -130,10 +130,7 @@
         Device::Cpu => QStorage::Cpu(Box::new(data.to_vec())),
         Device::Metal(metal) => super::metal::load_quantized(metal, data)?,
         Device::Cuda(cuda) => super::cuda::load_quantized(cuda, data)?,
-<<<<<<< HEAD
-        _ => panic!("not supported device!"),
-=======
->>>>>>> 11d4a3c5
+        Device::Gcu(_) => todo!()
     };
     super::QTensor::new(data, dims)
 }
