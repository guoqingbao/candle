--- conflicted
+++ resolved
@@ -47,8 +47,8 @@
     cpu: bool,
 
     /// The temperature used to generate samples.
-    #[arg(long, default_value_t = 0.8)]
-    temperature: f64,
+    #[arg(long)]
+    temperature: Option<f64>,
 
     /// Nucleus sampling probability cutoff.
     #[arg(long)]
@@ -85,7 +85,7 @@
     revision: Option<String>,
 
     /// The model size to use.
-    #[arg(long, default_value = "v3")]
+    #[arg(long, default_value = "v2")]
     which: Which,
 
     #[arg(long)]
@@ -97,11 +97,11 @@
     local_weights: Option<String>,
 
     /// Penalty to be applied for repeating tokens, 1. means no penalty.
-    #[arg(long, default_value_t = 1.1)]
+    #[arg(long, default_value_t = 1.0)]
     repeat_penalty: f32,
 
     /// The context size to consider for the repeat penalty.
-    #[arg(long, default_value_t = 128)]
+    #[arg(long, default_value_t = 64)]
     repeat_last_n: usize,
 
     #[arg(long, default_value_t = 1)]
@@ -129,11 +129,7 @@
         Some(dtype) => bail!("Unsupported dtype {dtype}"),
         None => DType::BF16,
     };
-<<<<<<< HEAD
-    let (llama, tokenizer_filename, mut cache) = {
-=======
     let (llama, tokenizer_filename, mut cache, config) = {
->>>>>>> 11d4a3c5
         let api = Api::new()?;
         let model_id = args.model_id.unwrap_or_else(|| match args.which {
             Which::V1 => "Narsil/amall-7b".to_string(),
@@ -158,31 +154,28 @@
         let config: LlamaConfig = serde_json::from_slice(&std::fs::read(config_filename)?)?;
         let config = config.into_config(args.use_flash_attn);
 
-<<<<<<< HEAD
-        let filenames = match &args.local_weights {
-            Some(path) => {
-                let mut filenames = vec![];
-                for rfilename in [
-                    "model-00001-of-00002.safetensors",
-                    "model-00002-of-00002.safetensors",
-                ] {
-                    filenames.push((path.to_owned() + rfilename).into());
-                }
-                filenames
-            }
-            _ => {
-                let filenames = match args.which {
-                    Which::V1 | Which::V2 | Which::Solar10_7B => {
-                        candle_examples::hub_load_safetensors(&api, "model.safetensors.index.json")?
-                    }
-                    Which::TinyLlama1_1BChat => vec![api.get("model.safetensors")?],
-                };
-                filenames
-=======
         let filenames = match args.which {
             Which::V1 | Which::V2 | Which::V3 | Which::V3Instruct | Which::Solar10_7B => {
-                candle_examples::hub_load_safetensors(&api, "model.safetensors.index.json")?
->>>>>>> 11d4a3c5
+                match &args.local_weights {
+                    Some(path) => {
+                        candle_examples::hub_load_local_safetensors(path, "model.safetensors.index.json")?
+                    }
+                    _ => {
+                        candle_examples::hub_load_safetensors(&api, "model.safetensors.index.json")?
+                    }
+                }
+            }
+            Which::TinyLlama1_1BChat => {
+                match &args.local_weights {
+                    Some(path) => {
+                        let mut filenames = vec![];
+                        filenames.push((path.to_owned() + "model.safetensors").into());
+                        filenames
+                    }
+                    _ => { 
+                        vec![api.get("model.safetensors")?]
+                    }
+                }
             }
         };
        
@@ -190,11 +183,7 @@
         let cache = model::Cache::new(!args.no_kv_cache, dtype, &config, &device)?;
 
         let vb = unsafe { VarBuilder::from_mmaped_safetensors(&filenames, dtype, &device)? };
-<<<<<<< HEAD
-        (Llama::load(vb, &config)?, tokenizer_filename, cache)
-=======
         (Llama::load(vb, &config)?, tokenizer_filename, cache, config)
->>>>>>> 11d4a3c5
     };
     let tokenizer = Tokenizer::from_file(tokenizer_filename).map_err(E::msg)?;
     let eos_token_id = config
@@ -210,11 +199,7 @@
 
     println!("starting the inference loop");
     print!("{prompt}");
-<<<<<<< HEAD
     let mut logits_processor = LogitsProcessor::new(args.seed, args.temperature, args.top_p);
-=======
-    let mut logits_processor = LogitsProcessor::new(args.seed, Some(args.temperature), args.top_p);
->>>>>>> 11d4a3c5
     let mut start_gen = std::time::Instant::now();
     let mut index_pos = 0;
     let mut token_generated = 0;
@@ -228,7 +213,6 @@
             start_gen = std::time::Instant::now()
         }
         let ctxt = &tokens[tokens.len().saturating_sub(context_size)..];
-<<<<<<< HEAD
         let input = Tensor::new(ctxt, &device)?;
         let input = if args.batch_size > 1 {
             let dims = input.layout().dims();
@@ -236,13 +220,9 @@
         } else {
             input.unsqueeze(0)?
         };
-        let logits = llama.forward(&input, index_pos, &mut cache)?;
+        let logits = llama.forward(&input, context_index, &mut cache)?;
         let logits = if args.batch_size > 1 { logits.narrow(0, 0, 1)? } else { logits };
 
-=======
-        let input = Tensor::new(ctxt, &device)?.unsqueeze(0)?;
-        let logits = llama.forward(&input, context_index, &mut cache)?;
->>>>>>> 11d4a3c5
         let logits = logits.squeeze(0)?;
         let logits = if args.repeat_penalty == 1. {
             logits
@@ -274,14 +254,8 @@
     let dt = start_gen.elapsed();
     let throughput_per_req = (token_generated - 1) as f64 / dt.as_secs_f64();
     println!(
-<<<<<<< HEAD
         "\n{} tokens generated ({} x {token_generated} tokens), throughput: {:.2} token/s ({} x {:.2} token/s)", token_generated * args.batch_size,
         args.batch_size, throughput_per_req * args.batch_size as f64, args.batch_size, throughput_per_req
-=======
-        "\n\n{} tokens generated ({} token/s)\n",
-        token_generated,
-        (token_generated - 1) as f64 / dt.as_secs_f64(),
->>>>>>> 11d4a3c5
     );
     Ok(())
 }