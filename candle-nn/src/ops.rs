<<<<<<< HEAD
use candle::{CpuStorage, Layout, Result, Shape, Tensor};
use rayon::prelude::*;
=======
use candle::{CpuStorage, GcuStorage, Layout, Result, Shape, Tensor};
use rayon::prelude::*;

use crate::{layer_norm, LayerNorm, LayerNormConfig, VarBuilder};
>>>>>>> d83ed52c

/// Applies the softmax function to the input tensor, rescaling the element so that elements on
/// a slice of fixed index on dimension `dim` are between 0 and 1 and sum to 1.
///
/// ```rust
/// use candle::{Tensor, Device, test_utils::to_vec2_round};
<<<<<<< HEAD
=======
/// use candle::{Tensor, Device, test_utils::to_vec2_round};
>>>>>>> d83ed52c
/// let a = Tensor::new(&[[0f32, 1., 0., 1.], [-2., 2., 3., -3.]], &Device::Cpu)?;
/// let a = candle_nn::ops::softmax(&a, 1)?;
/// assert_eq!(
///     to_vec2_round(&a, 4)?,
<<<<<<< HEAD
///     &[
///         [0.1345, 0.3655, 0.1345, 0.3655],
///         [0.0049, 0.2671, 0.7262, 0.0018]
=======
///     to_vec2_round(&a, 4)?,
///     &[
///         [0.1345, 0.3655, 0.1345, 0.3655],
///         [0.0049, 0.2671, 0.7262, 0.0018]
///         [0.1345, 0.3655, 0.1345, 0.3655],
///         [0.0049, 0.2671, 0.7262, 0.0018]
>>>>>>> d83ed52c
///     ]);
/// # Ok::<(), candle::Error>(())
/// ```
pub fn softmax<D: candle::shape::Dim>(xs: &Tensor, dim: D) -> Result<Tensor> {
    let dim = dim.to_index(xs.shape(), "softmax")?;
    let max = xs.max_keepdim(dim)?;
    let diff = xs.broadcast_sub(&max)?;
    let num = diff.exp()?;
    let den = num.sum_keepdim(dim)?;
    num.broadcast_div(&den)
}

pub fn log_softmax<D: candle::shape::Dim>(xs: &Tensor, d: D) -> Result<Tensor> {
    let d = d.to_index(xs.shape(), "log-softmax")?;
    let max = xs.max_keepdim(d)?;
    let diff = xs.broadcast_sub(&max)?;
    let sum_exp = diff.exp()?.sum_keepdim(d)?;
    let log_sm = diff.broadcast_sub(&sum_exp.log()?)?;
    Ok(log_sm)
}

#[cfg(not(feature = "gcu"))]
pub fn silu(xs: &Tensor) -> Result<Tensor> {
    xs.silu()
}

pub fn swiglu(xs: &Tensor) -> Result<Tensor> {
    let xs = xs.chunk(2, candle::D::Minus1)?;
    &xs[0].silu()? * &xs[1]
}

#[cfg(not(feature = "gcu"))]
pub fn sigmoid(xs: &Tensor) -> Result<Tensor> {
    // TODO: Should we have a specialized op for this?
    (xs.neg()?.exp()? + 1.0)?.recip()
}

pub fn hard_sigmoid(xs: &Tensor) -> Result<Tensor> {
    // TODO: Should we have a specialized op for this?
    ((xs + 3.0)? / 6.0)?.clamp(0f32, 1f32)
}

pub fn leaky_relu(xs: &Tensor, negative_slope: f64) -> Result<Tensor> {
    let zeros = xs.zeros_like()?;
    xs.maximum(&zeros)? + xs.minimum(&zeros)? * negative_slope
}

pub fn dropout(xs: &Tensor, drop_p: f32) -> Result<Tensor> {
    // This implementation is inefficient as it stores the full mask for the backward pass.
    // Instead we could just store the seed and have a specialized kernel that would both
    // generate the random mask and apply it.
    // Another easier optimization would be to be able to generate boolean mask using just a bit of
    // entropy per element rather than generating a full float per element.
    if !(0. ..1.).contains(&drop_p) {
        candle::bail!("dropout probability has to be in [0, 1), got {drop_p}")
    }
    let rand = Tensor::rand(0f32, 1f32, xs.shape(), xs.device())?;
    let scale = 1.0 / (1.0 - drop_p as f64);
    let drop_p = Tensor::new(drop_p, xs.device())?.broadcast_as(xs.shape())?;
    let mask = (rand.ge(&drop_p)? * scale)?.to_dtype(xs.dtype())?;
    xs * mask
}

#[derive(Debug)]
pub struct Dropout {
    drop_p: f32,
}

impl Dropout {
    pub fn new(drop_p: f32) -> Dropout {
        Self { drop_p }
    }

    pub fn forward(&self, xs: &Tensor, train: bool) -> Result<Tensor> {
        if train {
            dropout(xs, self.drop_p)
        } else {
            Ok(xs.clone())
        }
    }
}

impl candle::ModuleT for Dropout {
    fn forward_t(&self, xs: &Tensor, train: bool) -> Result<Tensor> {
        self.forward(xs, train)
    }
}

struct SoftmaxLastDim;

impl candle::CustomOp1 for SoftmaxLastDim {
    fn name(&self) -> &'static str {
        "softmax-last-dim"
    }

    fn cpu_fwd(&self, storage: &CpuStorage, layout: &Layout) -> Result<(CpuStorage, Shape)> {
        fn softmax<T: candle::WithDType + num_traits::Float>(
            src: &[T],
            layout: &Layout,
        ) -> Result<(CpuStorage, Shape)> {
            let src = match layout.contiguous_offsets() {
                None => candle::bail!("input has to be contiguous"),
                Some((o1, o2)) => &src[o1..o2],
            };
            let el_count = layout.shape().elem_count();
            let dims = layout.shape().dims();
            let dim_m1 = dims[dims.len() - 1];
            let mut dst = vec![T::zero(); el_count];
            src.par_chunks(dim_m1)
                .zip(dst.par_chunks_mut(dim_m1))
                .for_each(|(src, dst)| {
                    let mut max = T::neg_infinity();
                    unsafe { T::vec_reduce_max(src.as_ptr(), &mut max, dim_m1) };
                    for (s, d) in src.iter().zip(dst.iter_mut()) {
                        *d = (*s - max).exp();
                    }
                    let mut sum_exp = T::zero();
                    unsafe { T::vec_reduce_sum(dst.as_ptr(), &mut sum_exp, dim_m1) };
                    for d in dst.iter_mut() {
                        *d /= sum_exp
                    }
                });
            let storage = candle::WithDType::to_cpu_storage_owned(dst);
            Ok((storage, Shape::from_dims(dims)))
        }

        match storage {
            CpuStorage::BF16(slice) => softmax::<half::bf16>(slice, layout),
            CpuStorage::F16(slice) => softmax::<half::f16>(slice, layout),
            CpuStorage::F32(slice) => softmax::<f32>(slice, layout),
            CpuStorage::F64(slice) => softmax::<f64>(slice, layout),
            _ => candle::bail!("unsupported dtype for softmax {:?}", storage),
        }
    }

    #[cfg(feature = "cuda")]
    fn cuda_fwd(
        &self,
        storage: &candle::CudaStorage,
        layout: &Layout,
    ) -> Result<(candle::CudaStorage, Shape)> {
        use candle::cuda_backend::cudarc::driver::{
            CudaSlice, DeviceRepr, LaunchAsync, LaunchConfig,
        };
        use candle::cuda_backend::{kernel_name, kernels, Map1, WrapErr};
        use candle::{CudaDevice, WithDType};

        struct S;
        impl Map1 for S {
            fn f<T: DeviceRepr + WithDType>(
                &self,
                src: &CudaSlice<T>,
                dev: &CudaDevice,
                layout: &Layout,
            ) -> Result<CudaSlice<T>> {
                let src = match layout.contiguous_offsets() {
                    None => candle::bail!("input has to be contiguous"),
                    Some((o1, o2)) => src.slice(o1..o2),
                };
                let el = layout.shape().elem_count();
                let dims = layout.shape().dims();
                let dim_m1 = dims[dims.len() - 1];
                let (n_rows, n_cols) = (el / dim_m1, dim_m1);

                let cfg = LaunchConfig {
                    grid_dim: (n_rows as u32, 1, 1),
                    block_dim: (1, 32, 1),
                    shared_mem_bytes: 0,
                };
                let src = &src.slice(layout.start_offset()..);
                let func = dev.get_or_load_func(&kernel_name::<T>("softmax"), kernels::REDUCE)?;
                // SAFETY: Set later by running the kernel.
                let dst = unsafe { dev.alloc::<T>(el) }.w()?;
                let params = (src, &dst, n_cols as i32);
                // SAFETY: ffi.
                unsafe { func.launch(cfg, params) }.w()?;
                Ok(dst)
            }
        }

        use candle::backend::BackendStorage;
        let dev = storage.device();
        let slice = S.map(&storage.slice, dev, layout)?;
        let dst = candle::cuda_backend::CudaStorage {
            slice,
            device: dev.clone(),
        };
        Ok((dst, layout.shape().clone()))
    }

    #[cfg(feature = "metal")]
    fn metal_fwd(
        &self,
        storage: &candle::MetalStorage,
        layout: &Layout,
    ) -> Result<(candle::MetalStorage, Shape)> {
        use candle::{backend::BackendStorage, DType};
        let device = storage.device();
        let command_buffer = device.command_buffer()?;
        let kernels = device.kernels();
        let name = match storage.dtype() {
            DType::F32 => "softmax_f32",
            DType::F16 => "softmax_f16",
            DType::BF16 => "softmax_bf16",
            dtype => candle::bail!("softmax-last-dim is not implemented for {dtype:?}"),
        };

        let n = layout.stride().len();
        if !(layout.is_contiguous() && layout.stride()[n - 1] == 1) {
            candle::bail!("Non contiguous softmax-last-dim is not implemented");
        }

        let last_dim = layout.dims()[layout.shape().rank() - 1];
        let elem_count = layout.shape().elem_count();
        let output = device.new_buffer(elem_count, storage.dtype(), "softmax")?;
        candle_metal_kernels::call_last_softmax(
            device.metal_device(),
            &command_buffer,
            kernels,
            name,
            elem_count,
            last_dim,
            storage.buffer(),
            layout.start_offset() * storage.dtype().size_in_bytes(),
            &output,
        )
        .unwrap();
        let newstorage = candle::MetalStorage::new(output, device.clone(), storage.dtype());
        Ok((newstorage, layout.shape().clone()))
    }
<<<<<<< HEAD
}

pub fn softmax_last_dim(xs: &Tensor) -> Result<Tensor> {
    xs.apply_op1_no_bwd(&SoftmaxLastDim)
=======

    #[cfg(feature = "gcu")]
    fn gcu_fwd(
        &self,
        storage: &GcuStorage,
        layout: &Layout,
    ) -> Result<(candle::GcuStorage, Shape)> {
        use candle::gcu_backend::ubridge;
        use candle::gcu_backend::ubridge::device_ptr::DevicePtr;
        use candle::gcu_backend::ubridge::gcu_slice::GcuSlice;
        use candle::gcu_backend::ubridge::gcu_launch::GcuLaunchAsync;
        use candle::gcu_backend::{kernel_name, Map1, WrapErr};
        use candle::{GcuDevice, WithDType};
        use candle::{backend::BackendStorage, gcu_backend::DeviceCopy};

        struct S;
        impl Map1 for S {
            fn f<T: DeviceCopy + WithDType>(
                &self,
                src: &GcuSlice<T>,
                dev: &GcuDevice,
                layout: &Layout,
            ) -> Result<GcuSlice<T>> {
                let src = match layout.contiguous_offsets() {
                    None => candle::bail!("input has to be contiguous"),
                    Some((o1, o2)) => src.slice(o1..o2),
                };
                let el = layout.shape().elem_count();
                let dims = layout.shape().dims();
                // println!("dims: {:?}", dims);

                let dim_m1 = dims[dims.len() - 1];
                let (n_rows, n_cols) = (el / dim_m1, dim_m1);
                // println!("n_rows: {}, n_cols: {}", n_rows, n_cols);
                let cfg = dev.launch_cfg;
                let src = &src.slice(layout.start_offset()..);
                let func = dev.get_or_load_func(&kernel_name::<T>("softmax"), ubridge::REDUCE)?;
                let dst = dev.alloc::<T>(el).w()?;
                let params = (src.device_ptr(), dst.device_ptr(), n_rows, n_cols);
                unsafe { func.launch(&cfg, params) }.w()?;
                Ok(dst)
            }
        }

        let dev = storage.device();
        let slice = S.map(&storage.slice, dev, layout)?;
        let dst = candle::gcu_backend::GcuStorage {
            slice,
            device: dev.clone(),
        };
        Ok((dst, layout.shape().clone()))
    }
}

pub fn softmax_last_dim(xs: &Tensor) -> Result<Tensor> {
        xs.apply_op1_no_bwd(&SoftmaxLastDim)
>>>>>>> d83ed52c
}

// https://pytorch.org/docs/stable/generated/torch.nn.PixelShuffle.html
pub fn pixel_shuffle(xs: &Tensor, upscale_factor: usize) -> Result<Tensor> {
    let (b_size, c, h, w) = xs.dims4()?;
    let out_c = c / upscale_factor / upscale_factor;
    xs.reshape((b_size, out_c, upscale_factor, upscale_factor, h, w))?
        .permute((0, 1, 4, 2, 5, 3))?
        .reshape((b_size, out_c, h * upscale_factor, w * upscale_factor))
}

pub fn pixel_unshuffle(xs: &Tensor, downscale_factor: usize) -> Result<Tensor> {
    let (b_size, c, h, w) = xs.dims4()?;
    let out_c = c * downscale_factor * downscale_factor;
    xs.reshape((
        b_size,
        c,
        h / downscale_factor,
        downscale_factor,
        w / downscale_factor,
        downscale_factor,
    ))?
    .permute((0, 1, 3, 5, 2, 4))?
    .reshape((b_size, out_c, h / downscale_factor, w / downscale_factor))
}

// https://pytorch.org/docs/stable/generated/torch.nn.ReplicationPad2d.html
pub fn replication_pad2d(xs: &Tensor, pad: usize) -> Result<Tensor> {
    match pad {
        0 => Ok(xs.clone()),
        1 => {
            let (_b_size, _c, h, w) = xs.dims4()?;
            let (first, last) = (xs.narrow(3, 0, 1)?, xs.narrow(3, w - 1, 1)?);
            let xs = Tensor::cat(&[&first, xs, &last], 3)?;
            let (first, last) = (xs.narrow(2, 0, 1)?, xs.narrow(2, h - 1, 1)?);
            Tensor::cat(&[&first, &xs, &last], 2)
        }
        n => candle::bail!("replication-pad with a size of {n} is not supported"),
    }
<<<<<<< HEAD
=======
}

//gcu apply_rotary_emb_qkv supports both rope and partial rope
#[cfg(feature = "gcu")]
pub fn apply_rotary_emb_qkv(query: &Tensor, key: &Tensor, cos_sin: &Tensor, _: &Tensor, 
        index_pos: usize, split_dim: usize, query_key_transposed: bool, gpt_neox: bool) -> Result<(Tensor, Tensor)> {
    pub fn fused_rope(
        query: &Tensor,
        key: &Tensor,
        cos_sin: &Tensor,
        num_tokens: i32,
        q_head_size: i32,
        k_head_size: i32,
        hidden_size: i32,
        split_dim: i32, //used for partial rope
        gpt_neox: i32,
    ) -> Result<Tensor> {
        use candle::gcu_backend::Rope;
        let op = Rope {
            num_tokens,
            q_head_size,
            k_head_size,
            hidden_size,
            split_dim,
            gpt_neox
        };
        query.apply_op3(key, cos_sin, op)
    }

    if query_key_transposed {
        //(b_sz, q_len, num_kv_heads, head_dim)
        let (_, q_head_size, seq_len, hidden_size) = query.dims4()?;
        let (_, k_head_size, _, _) = key.dims4()?;
        //cost_sin must be type of float32
        let cos_sin = cos_sin.narrow(0, index_pos, seq_len)?;
        let _ = fused_rope(&query, &key, &cos_sin.contiguous()?, seq_len as i32, q_head_size as i32, k_head_size as i32, hidden_size as i32, split_dim as i32, 1)?;
        Ok((query.contiguous()?, key.contiguous()?))
    } else { //NOTE: gpt_neox not for ChatGLM, seq_len in dim1 not for ChatGLM
        //(b_sz, q_len, num_kv_heads, head_dim)
        let (seq_len_0, seq_len, q_head_size, hidden_size) = query.dims4()?;
        let (_, _, k_head_size, _) = key.dims4()?;
        //cost_sin must be type of float32
        let cos_sin = cos_sin.narrow(0, index_pos, if gpt_neox {seq_len} else { seq_len_0 })?;
        let _ = fused_rope(&query, &key, &cos_sin.contiguous()?, if gpt_neox {seq_len} else { seq_len_0 } as i32, q_head_size as i32, k_head_size as i32, hidden_size as i32, split_dim as i32, if gpt_neox { 1 } else { 0 })?;
        Ok((query.to_owned(), key.to_owned()))
    }

}

#[cfg(not(feature = "gcu"))]
pub fn apply_rotary_emb_qkv(
    q: &Tensor,
    k: &Tensor,
    cos: &Tensor,
    sin: &Tensor,
    index_pos: usize,
    split_dim: usize, query_key_transposed: bool, gpt_neox: bool
) -> Result<(Tensor, Tensor)> {
    if !gpt_neox {
        panic!("Not supported non-gpt-neox in apply_rotary_emb_qkv!");
    }
    use candle::D;
    fn rotate_half(xs: &Tensor) -> Result<Tensor> {
        let last_dim = xs.dim(D::Minus1)?;
        let xs1 = xs.narrow(D::Minus1, 0, last_dim / 2)?;
        let xs2 = xs.narrow(D::Minus1, last_dim / 2, last_dim - last_dim / 2)?;
        Tensor::cat(&[&xs2.neg()?, &xs1], D::Minus1)
    }
    let (_b_sz, _h, seq_len, _n_embd) = q.dims4()?;
    let cos = cos.narrow(0, index_pos, seq_len)?;
    let sin = sin.narrow(0, index_pos, seq_len)?;
    let cos = cos.unsqueeze(0)?.unsqueeze(0)?; // (1, 1, seq_len, dim)
    let sin = sin.unsqueeze(0)?.unsqueeze(0)?; // (1, 1, seq_len, dim)
    let q_embed = (q.broadcast_mul(&cos)? + rotate_half(q)?.broadcast_mul(&sin))?;
    let k_embed = (k.broadcast_mul(&cos)? + rotate_half(k)?.broadcast_mul(&sin))?;
    Ok((q_embed, k_embed))
}

#[cfg(not(feature = "gcu"))]
pub fn partial_rotary_emb_qkv(query: &Tensor, key: &Tensor, cos_sin: &Tensor, sin: &Tensor, index_pos: usize, split_dim: usize, query_key_transposed: bool) -> Result<(Tensor, Tensor)> {
    let (_b_size, _num_heads, _seq_len, _headdim) = query.dims4()?; //must be this type of inputs
    use candle::D;
    let (rot_ndims, pass_ndims) = (split_dim, _headdim - split_dim);
    let query_rot = query.narrow(D::Minus1, 0, rot_ndims)?;
    let query_pass = query.narrow(D::Minus1, rot_ndims, pass_ndims)?;
    let key_rot = key.narrow(D::Minus1, 0, rot_ndims)?;
    let key_pass = key.narrow(D::Minus1, rot_ndims, pass_ndims)?;
    let (query_rot, key_rot) =
        apply_rotary_emb_qkv(&query_rot, &key_rot, &cos_sin, &sin, index_pos, 0, query_key_transposed, true)?;
    let query_states = Tensor::cat(&[query_rot, query_pass], D::Minus1)?.contiguous()?;
    let key_states = Tensor::cat(&[key_rot, key_pass], D::Minus1)?.contiguous()?;
    Ok((query_states, key_states))
}

#[cfg(feature = "gcu")]
pub fn kvconcat(
    ltensor: &Tensor,
    rtensor: &Tensor,
    concat_dim: i32,
) -> Result<Tensor> {
    use candle::gcu_backend::KVConcat;
    let op = KVConcat {
        concat_dim
    };
    //inputs for kvconcat must be contiguous tensors
    if ltensor.is_contiguous() && rtensor.is_contiguous() {
        ltensor.apply_op2(&rtensor, op)
    } else if ltensor.is_contiguous() {
        ltensor.apply_op2(&rtensor.contiguous()?, op)
    } else if rtensor.is_contiguous() {
        let ltensor = ltensor.contiguous()?;
        ltensor.apply_op2(&rtensor, op)
    } else {
        let ltensor = ltensor.contiguous()?;
        let rtensor = rtensor.contiguous()?;
        ltensor.apply_op2(&rtensor, op)
    }
}

#[cfg(not(feature = "gcu"))]
pub fn kvconcat(
    ltensor: &Tensor,
    rtensor: &Tensor,
    concat_dim: i32,
) -> Result<Tensor> {
    Tensor::cat(&[ltensor, &rtensor], concat_dim as usize)?.contiguous()
}

/// RmsNorm is a specialized version of the LayerNorm module.
#[derive(Clone, Debug)]
pub struct LayerRmsNorm(LayerNorm);

impl LayerRmsNorm {
    pub fn new(rms: bool, weight: Tensor, eps: f64) -> Self {
        if rms {
            Self(LayerNorm::rms_norm(weight, eps))
        } else {
            Self(LayerNorm::new_no_bias(weight, eps))
        }
    }

    pub fn into_inner(self) -> LayerNorm {
        self.0
    }
}

#[cfg(not(feature = "gcu"))]
impl crate::Module for LayerRmsNorm {
    fn forward(&self, xs: &Tensor) -> Result<Tensor> {
        self.0.forward(xs)
    }
}

#[cfg(feature = "gcu")]
impl crate::Module for LayerRmsNorm {
    fn forward(&self, xs: &Tensor) -> Result<Tensor> {
        if xs.device().is_gcu() {
            use candle::gcu_backend::LayerNorm;
            let op = LayerNorm {
                eps: self.0.eps as f32,
                remove_mean: self.0.remove_mean,
                affine: self.0.bias.is_some(),
            };
            let x = xs.contiguous()?;
            match &self.0.bias {
                Some(bias) => x.apply_op3(&self.0.weight, &bias, op),
                None => x.apply_op3(&self.0.weight, &self.0.weight, op),
            }
        } else {
            self.0.forward(xs)
        }
    }
}

pub fn rms_norm_fused(size: usize, eps: f64, vb: crate::VarBuilder) -> Result<LayerRmsNorm> {
    let config = LayerNormConfig {
        eps,
        remove_mean: false,
        affine: false,
    };
    Ok(LayerRmsNorm(layer_norm(size, config, vb)?))
}

pub fn rms_norm_fused_shifted(size: usize, eps: f64, vb: crate::VarBuilder, shift: f64) -> Result<LayerRmsNorm> {
    let config = LayerNormConfig {
        eps,
        remove_mean: false,
        affine: false,
    };
    let mut ln = layer_norm(size, config, vb)?;
    ln.weight = (ln.weight + shift)?;
    Ok(LayerRmsNorm(ln))
}

pub fn layer_norm_fused<C: Into<LayerNormConfig>>(
    size: usize,
    c: C,
    vb: VarBuilder,
) -> Result<LayerRmsNorm> {
    Ok(LayerRmsNorm(layer_norm(size, c, vb)?))
}

#[cfg(feature = "gcu")]
pub fn silu(xs: &Tensor) -> Result<Tensor> {
    use candle::gcu_backend::Activation;
    let op = Activation::Silu; 
    if xs.is_contiguous() {
        xs.apply_op1(op)
    } else {
        xs.contiguous()?.apply_op1(op)
    }
}

#[cfg(feature = "gcu")]
pub fn relu(xs: &Tensor) -> Result<Tensor> {
    use candle::gcu_backend::Activation;
    let op = Activation::ReLU; 
    if xs.is_contiguous() {
        xs.apply_op1(op)
    } else {
        xs.contiguous()?.apply_op1(op)
    }
}

#[cfg(feature = "gcu")]
pub fn gelu(xs: &Tensor) -> Result<Tensor> {
    use candle::gcu_backend::Activation;
    let op = Activation::GeLU; 
    if xs.is_contiguous() {
        xs.apply_op1(op)
    } else {
        xs.contiguous()?.apply_op1(op)
    }
}

#[cfg(feature = "gcu")]
pub fn tanh(xs: &Tensor) -> Result<Tensor> {
    use candle::gcu_backend::Activation;
    let op = Activation::Tanh; 
    if xs.is_contiguous() {
        xs.apply_op1(op)
    } else {
        xs.contiguous()?.apply_op1(op)
    }
}

#[cfg(feature = "gcu")]
pub fn sigmoid(xs: &Tensor) -> Result<Tensor> {
    use candle::gcu_backend::Activation;
    let op = Activation::Sigmoid; 
    if xs.is_contiguous() {
        xs.apply_op1(op)
    } else {
        xs.contiguous()?.apply_op1(op)
    }
}

#[cfg(feature = "gcu")]
pub fn elu(xs: &Tensor, alpha: f64) -> Result<Tensor> {
    use candle::gcu_backend::Activation;
    let op = Activation::Elu(alpha); 
    if xs.is_contiguous() {
        xs.apply_op1(op)
    } else {
        xs.contiguous()?.apply_op1(op)
    }
>>>>>>> d83ed52c
}<|MERGE_RESOLUTION|>--- conflicted
+++ resolved
@@ -1,38 +1,24 @@
-<<<<<<< HEAD
-use candle::{CpuStorage, Layout, Result, Shape, Tensor};
-use rayon::prelude::*;
-=======
 use candle::{CpuStorage, GcuStorage, Layout, Result, Shape, Tensor};
 use rayon::prelude::*;
 
 use crate::{layer_norm, LayerNorm, LayerNormConfig, VarBuilder};
->>>>>>> d83ed52c
 
 /// Applies the softmax function to the input tensor, rescaling the element so that elements on
 /// a slice of fixed index on dimension `dim` are between 0 and 1 and sum to 1.
 ///
 /// ```rust
 /// use candle::{Tensor, Device, test_utils::to_vec2_round};
-<<<<<<< HEAD
-=======
 /// use candle::{Tensor, Device, test_utils::to_vec2_round};
->>>>>>> d83ed52c
 /// let a = Tensor::new(&[[0f32, 1., 0., 1.], [-2., 2., 3., -3.]], &Device::Cpu)?;
 /// let a = candle_nn::ops::softmax(&a, 1)?;
 /// assert_eq!(
 ///     to_vec2_round(&a, 4)?,
-<<<<<<< HEAD
-///     &[
-///         [0.1345, 0.3655, 0.1345, 0.3655],
-///         [0.0049, 0.2671, 0.7262, 0.0018]
-=======
 ///     to_vec2_round(&a, 4)?,
 ///     &[
 ///         [0.1345, 0.3655, 0.1345, 0.3655],
 ///         [0.0049, 0.2671, 0.7262, 0.0018]
 ///         [0.1345, 0.3655, 0.1345, 0.3655],
 ///         [0.0049, 0.2671, 0.7262, 0.0018]
->>>>>>> d83ed52c
 ///     ]);
 /// # Ok::<(), candle::Error>(())
 /// ```
@@ -263,12 +249,6 @@
         let newstorage = candle::MetalStorage::new(output, device.clone(), storage.dtype());
         Ok((newstorage, layout.shape().clone()))
     }
-<<<<<<< HEAD
-}
-
-pub fn softmax_last_dim(xs: &Tensor) -> Result<Tensor> {
-    xs.apply_op1_no_bwd(&SoftmaxLastDim)
-=======
 
     #[cfg(feature = "gcu")]
     fn gcu_fwd(
@@ -325,7 +305,6 @@
 
 pub fn softmax_last_dim(xs: &Tensor) -> Result<Tensor> {
         xs.apply_op1_no_bwd(&SoftmaxLastDim)
->>>>>>> d83ed52c
 }
 
 // https://pytorch.org/docs/stable/generated/torch.nn.PixelShuffle.html
@@ -365,8 +344,6 @@
         }
         n => candle::bail!("replication-pad with a size of {n} is not supported"),
     }
-<<<<<<< HEAD
-=======
 }
 
 //gcu apply_rotary_emb_qkv supports both rope and partial rope
@@ -633,5 +610,4 @@
     } else {
         xs.contiguous()?.apply_op1(op)
     }
->>>>>>> d83ed52c
 }