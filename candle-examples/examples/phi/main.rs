#[cfg(feature = "mkl")]
extern crate intel_mkl_src;

#[cfg(feature = "accelerate")]
extern crate accelerate_src;

use anyhow::{Error as E, Result};
use clap::{Parser, ValueEnum};

use candle_examples::token_output_stream::TokenOutputStream;
use candle_transformers::models::mixformer::{Config, MixFormerSequentialForCausalLM as MixFormer};
use candle_transformers::models::phi::{Config as PhiConfig, Model as Phi};
use candle_transformers::models::phi3::{Config as Phi3Config, Model as Phi3};
use candle_transformers::models::quantized_mixformer::MixFormerSequentialForCausalLM as QMixFormer;

use candle::{DType, Device, IndexOp, Tensor};
use candle_nn::VarBuilder;
use candle_transformers::generation::LogitsProcessor;
use hf_hub::{api::sync::Api, Repo, RepoType};
use safetensors::Dtype;
use tokenizers::Tokenizer;

enum Model {
    MixFormer(MixFormer),
    Phi(Phi),
    Phi3(Phi3),
    Quantized(QMixFormer),
}

struct TextGeneration {
    model: Model,
    device: Device,
    tokenizer: TokenOutputStream,
    logits_processor: LogitsProcessor,
    repeat_penalty: f32,
    repeat_last_n: usize,
    verbose_prompt: bool,
}

impl TextGeneration {
    #[allow(clippy::too_many_arguments)]
    fn new(
        model: Model,
        tokenizer: Tokenizer,
        seed: u64,
        temp: Option<f64>,
        top_p: Option<f64>,
        repeat_penalty: f32,
        repeat_last_n: usize,
        verbose_prompt: bool,
        device: &Device,
    ) -> Self {
        let logits_processor = LogitsProcessor::new(seed, temp, top_p);
        Self {
            model,
            tokenizer: TokenOutputStream::new(tokenizer),
            logits_processor,
            repeat_penalty,
            repeat_last_n,
            verbose_prompt,
            device: device.clone(),
        }
    }

    fn run(&mut self, prompt: &str, sample_len: usize, batch_size: usize) -> Result<()> {
        use std::io::Write;
        println!("starting the inference loop");
        let tokens = self
            .tokenizer
            .tokenizer()
            .encode(prompt, true)
            .map_err(E::msg)?;
        if tokens.is_empty() {
            anyhow::bail!("Empty prompts are not supported in the phi model.")
        }
        if self.verbose_prompt {
            for (token, id) in tokens.get_tokens().iter().zip(tokens.get_ids().iter()) {
                let token = token.replace('▁', " ").replace("<0x0A>", "\n");
                println!("{id:7} -> '{token}'");
            }
        }
        let mut tokens = tokens.get_ids().to_vec();
        let mut generated_tokens = 0usize;
        let eos_token = match self.tokenizer.get_token("<|endoftext|>") {
            Some(token) => token,
            None => anyhow::bail!("cannot find the endoftext token"),
        };
        print!("{prompt}");
        std::io::stdout().flush()?;
<<<<<<< HEAD
        let mut start_gen = std::time::Instant::now();
=======
        let start_gen = std::time::Instant::now();
        let mut pos = 0;
>>>>>>> 11d4a3c5
        for index in 0..sample_len {
            let context_size = if index > 0 { 1 } else { tokens.len() };
            if index == 1 {
                start_gen = std::time::Instant::now()
            }
            let ctxt = &tokens[tokens.len().saturating_sub(context_size)..];
            let input = Tensor::new(ctxt, &self.device)?;
            let input = if batch_size > 1 {
                let dims = input.layout().dims();
                input.broadcast_as((batch_size, if dims.len() > 1 {dims[1]} else {dims[0]}))?.contiguous()?
            } else {
                input.unsqueeze(0)?
            };

            let logits = match &mut self.model {
                Model::MixFormer(m) => m.forward(&input)?,
                Model::Phi(m) => m.forward(&input)?,
                Model::Quantized(m) => m.forward(&input)?,
                Model::Phi3(m) => m.forward(&input, pos)?.i((.., 0, ..))?,
            };
            let logits = if batch_size > 1 { logits.narrow(0, 0, 1)? } else { logits };
            let logits = logits.squeeze(0)?.to_dtype(DType::F32)?;
            let logits = if self.repeat_penalty == 1. {
                logits
            } else {
                let start_at = tokens.len().saturating_sub(self.repeat_last_n);
                candle_transformers::utils::apply_repeat_penalty(
                    &logits,
                    self.repeat_penalty,
                    &tokens[start_at..],
                )?
            };

            let next_token = self.logits_processor.sample(&logits)?;
            tokens.push(next_token);
            generated_tokens += 1;
            if next_token == eos_token {
                break;
            }
            if let Some(t) = self.tokenizer.next_token(next_token)? {
                print!("{t}");
                std::io::stdout().flush()?;
            }
            pos += context_size;
        }
        let dt = start_gen.elapsed();
        let throughput_per_req = (generated_tokens - 1) as f64 / dt.as_secs_f64();
        println!(
            "\n{} tokens generated ({} x {generated_tokens} tokens), throughput: {:.2} token/s ({} x {:.2} token/s)", generated_tokens * batch_size,
            batch_size, throughput_per_req * batch_size as f64, batch_size, throughput_per_req
        );
        Ok(())
    }
}

#[derive(Clone, Copy, Debug, ValueEnum, PartialEq, Eq)]
enum WhichModel {
    #[value(name = "1")]
    V1,
    #[value(name = "1.5")]
    V1_5,
    #[value(name = "2")]
    V2,
    #[value(name = "3")]
    V3,
    #[value(name = "2-old")]
    V2Old,
    PuffinPhiV2,
    PhiHermes,
}

#[derive(Parser, Debug)]
#[command(author, version, about, long_about = None)]
struct Args {
    /// Run on CPU rather than on GPU.
    #[arg(long)]
    cpu: bool,

    /// Enable tracing (generates a trace-timestamp.json file).
    #[arg(long)]
    tracing: bool,

    /// Display the token for the specified prompt.
    #[arg(long)]
    verbose_prompt: bool,

    #[arg(long)]
    prompt: Option<String>,

    #[arg(long)]
    mmlu_dir: Option<String>,

    /// The temperature used to generate samples.
    #[arg(long)]
    temperature: Option<f64>,

    /// Nucleus sampling probability cutoff.
    #[arg(long)]
    top_p: Option<f64>,

    /// The seed to use when generating random samples.
    #[arg(long, default_value_t = 299792458)]
    seed: u64,

    /// The length of the sample to generate (in tokens).
    #[arg(long, short = 'n', default_value_t = 5000)]
    sample_len: usize,

    #[arg(long)]
    model_id: Option<String>,

    #[arg(long, default_value = "2")]
    model: WhichModel,

    #[arg(long)]
    revision: Option<String>,

    #[arg(long)]
    weight_file: Option<String>,

    #[arg(long)]
    tokenizer: Option<String>,

    #[arg(long)]
    quantized: bool,

    #[arg(long)]
    config: Option<String>,
    /// Penalty to be applied for repeating tokens, 1. means no penalty.
    #[arg(long, default_value_t = 1.1)]
    repeat_penalty: f32,

    /// The context size to consider for the repeat penalty.
    #[arg(long, default_value_t = 64)]
    repeat_last_n: usize,

    #[arg(long, default_value_t = 1)]
    batch_size: usize,
}

fn main() -> Result<()> {
    use tracing_chrome::ChromeLayerBuilder;
    use tracing_subscriber::prelude::*;

    let args = Args::parse();
    let _guard = if args.tracing {
        let (chrome_layer, guard) = ChromeLayerBuilder::new().build();
        tracing_subscriber::registry().with(chrome_layer).init();
        Some(guard)
    } else {
        None
    };
    println!(
        "avx: {}, neon: {}, simd128: {}, f16c: {}",
        candle::utils::with_avx(),
        candle::utils::with_neon(),
        candle::utils::with_simd128(),
        candle::utils::with_f16c()
    );
    println!(
        "temp: {:.2} repeat-penalty: {:.2} repeat-last-n: {}",
        args.temperature.unwrap_or(0.),
        args.repeat_penalty,
        args.repeat_last_n
    );

    let start = std::time::Instant::now();
    let api = Api::new()?;
    let model_id = match args.model_id {
        Some(model_id) => model_id.to_string(),
        None => {
            if args.quantized {
                "lmz/candle-quantized-phi".to_string()
            } else {
                match args.model {
                    WhichModel::V1 => "microsoft/phi-1".to_string(),
                    WhichModel::V1_5 => "microsoft/phi-1_5".to_string(),
                    WhichModel::V2 | WhichModel::V2Old => "microsoft/phi-2".to_string(),
                    WhichModel::V3 => "microsoft/Phi-3-mini-4k-instruct".to_string(),
                    WhichModel::PuffinPhiV2 | WhichModel::PhiHermes => {
                        "lmz/candle-quantized-phi".to_string()
                    }
                }
            }
        }
    };
    let revision = match args.revision {
        Some(rev) => rev.to_string(),
        None => {
            if args.quantized {
                "main".to_string()
            } else {
                match args.model {
                    WhichModel::V1 => "refs/pr/8".to_string(),
                    WhichModel::V1_5 => "refs/pr/73".to_string(),
                    WhichModel::V2Old => "834565c23f9b28b96ccbeabe614dd906b6db551a".to_string(),
                    WhichModel::V2
                    | WhichModel::V3
                    | WhichModel::PuffinPhiV2
                    | WhichModel::PhiHermes => "main".to_string(),
                }
            }
        }
    };
    let repo = api.repo(Repo::with_revision(model_id, RepoType::Model, revision));
    let tokenizer_filename = match args.tokenizer {
        Some(file) => std::path::PathBuf::from(file),
        None => match args.model {
            WhichModel::V1
            | WhichModel::V1_5
            | WhichModel::V2
            | WhichModel::V2Old
            | WhichModel::V3 => repo.get("tokenizer.json")?,
            WhichModel::PuffinPhiV2 | WhichModel::PhiHermes => {
                repo.get("tokenizer-puffin-phi-v2.json")?
            }
        },
    };
    let filenames = match args.weight_file {
        Some(files) => files
            .split(',')
            .map(std::path::PathBuf::from)
            .collect::<Vec<_>>(),
        None => {
            if args.quantized {
                match args.model {
                    WhichModel::V1 => vec![repo.get("model-v1-q4k.gguf")?],
                    WhichModel::V1_5 => vec![repo.get("model-q4k.gguf")?],
                    WhichModel::V2 | WhichModel::V2Old => vec![repo.get("model-v2-q4k.gguf")?],
                    WhichModel::PuffinPhiV2 => vec![repo.get("model-puffin-phi-v2-q4k.gguf")?],
                    WhichModel::PhiHermes => vec![repo.get("model-phi-hermes-1_3B-q4k.gguf")?],
                    WhichModel::V3 => anyhow::bail!(
                        "use the quantized or quantized-phi examples for quantized phi-v3"
                    ),
                }
            } else {
                match args.model {
                    WhichModel::V1 | WhichModel::V1_5 => vec![repo.get("model.safetensors")?],
                    WhichModel::V2 | WhichModel::V2Old | WhichModel::V3 => {
                        candle_examples::hub_load_safetensors(
                            &repo,
                            "model.safetensors.index.json",
                        )?
                    }
                    WhichModel::PuffinPhiV2 => vec![repo.get("model-puffin-phi-v2.safetensors")?],
                    WhichModel::PhiHermes => vec![repo.get("model-phi-hermes-1_3B.safetensors")?],
                }
            }
        }
    };
    println!("retrieved the files in {:?}", start.elapsed());
    let tokenizer = Tokenizer::from_file(tokenizer_filename).map_err(E::msg)?;

    let start = std::time::Instant::now();
    let config = || match args.model {
        WhichModel::V1 => Config::v1(),
        WhichModel::V1_5 => Config::v1_5(),
        WhichModel::V2 | WhichModel::V2Old => Config::v2(),
        WhichModel::PuffinPhiV2 => Config::puffin_phi_v2(),
        WhichModel::PhiHermes => Config::phi_hermes_1_3b(),
        WhichModel::V3 => {
            panic!("use the quantized or quantized-phi examples for quantized phi-v3")
        }
    };
    let device = candle_examples::device(args.cpu)?;
    let model = if args.quantized {
        let config = config();
        let vb = candle_transformers::quantized_var_builder::VarBuilder::from_gguf(
            &filenames[0],
            &device,
        )?;
        let model = match args.model {
            WhichModel::V2 | WhichModel::V2Old => QMixFormer::new_v2(&config, vb)?,
            _ => QMixFormer::new(&config, vb)?,
        };
        Model::Quantized(model)
    } else {
<<<<<<< HEAD
        let vb = unsafe { VarBuilder::from_mmaped_safetensors(&filenames, DType::BF16, &device)? };
=======
        let dtype = if args.model == WhichModel::V3 && device.is_cuda() {
            DType::BF16
        } else {
            DType::F32
        };
        let vb = unsafe { VarBuilder::from_mmaped_safetensors(&filenames, dtype, &device)? };
>>>>>>> 11d4a3c5
        match args.model {
            WhichModel::V1 | WhichModel::V1_5 | WhichModel::V2 => {
                let config_filename = match args.config {
                    Some(file) => std::path::PathBuf::from(file),
                    _ => repo.get("config.json")?
                };
                let config = std::fs::read_to_string(config_filename)?;
                let config: PhiConfig = serde_json::from_str(&config)?;
                let phi = Phi::new(&config, DType::F16, vb)?;
                Model::Phi(phi)
            }
            WhichModel::V3 => {
                let config_filename = repo.get("config.json")?;
                let config = std::fs::read_to_string(config_filename)?;
                let config: Phi3Config = serde_json::from_str(&config)?;
                let phi3 = Phi3::new(&config, vb)?;
                Model::Phi3(phi3)
            }
            WhichModel::V2Old => {
                let config = config();
                Model::MixFormer(MixFormer::new_v2(&config, vb)?)
            }
            WhichModel::PhiHermes | WhichModel::PuffinPhiV2 => {
                let config = config();
                Model::MixFormer(MixFormer::new(&config, vb)?)
            }
        }
    };
    println!("loaded the model in {:?}", start.elapsed());

    match (args.prompt, args.mmlu_dir) {
        (None, None) | (Some(_), Some(_)) => {
            anyhow::bail!("exactly one of --prompt and --mmlu-dir must be specified")
        }
        (Some(prompt), None) => {
            let mut pipeline = TextGeneration::new(
                model,
                tokenizer,
                args.seed,
                args.temperature,
                args.top_p,
                args.repeat_penalty,
                args.repeat_last_n,
                args.verbose_prompt,
                &device,
            );
            pipeline.run(&prompt, args.sample_len, args.batch_size)?;
        }
        (None, Some(mmlu_dir)) => mmlu(model, tokenizer, &device, mmlu_dir)?,
    }
    Ok(())
}

fn mmlu<P: AsRef<std::path::Path>>(
    mut model: Model,
    tokenizer: Tokenizer,
    device: &Device,
    mmlu_dir: P,
) -> anyhow::Result<()> {
    for dir_entry in mmlu_dir.as_ref().read_dir()?.flatten() {
        let dir_entry = dir_entry.path();
        let theme = match dir_entry.file_stem().and_then(|v| v.to_str()) {
            None => "".to_string(),
            Some(v) => match v.strip_suffix("_test") {
                None => v.replace('_', " "),
                Some(v) => v.replace('_', " "),
            },
        };
        if dir_entry.extension().as_ref().and_then(|v| v.to_str()) != Some("csv") {
            continue;
        }
        println!("reading {dir_entry:?}");
        let dir_entry = std::fs::File::open(dir_entry)?;
        let mut reader = csv::ReaderBuilder::new()
            .has_headers(false)
            .from_reader(dir_entry);
        let token_a = tokenizer.token_to_id("A").unwrap();
        let token_b = tokenizer.token_to_id("B").unwrap();
        let token_c = tokenizer.token_to_id("C").unwrap();
        let token_d = tokenizer.token_to_id("D").unwrap();
        for row in reader.records() {
            let row = match row {
                Err(_) => continue,
                Ok(row) => row,
            };
            if row.len() < 5 {
                continue;
            }
            let question = row.get(0).unwrap();
            let answer_a = row.get(1).unwrap();
            let answer_b = row.get(2).unwrap();
            let answer_c = row.get(3).unwrap();
            let answer_d = row.get(4).unwrap();
            let answer = row.get(5).unwrap();
            let prompt = format!(
                    "{} {theme}.\n{question}\nA. {answer_a}\nB. {answer_b}\nC. {answer_c}\nD. {answer_d}\nAnswer:\n",
                    "The following are multiple choice questions (with answers) about"
                );
            let tokens = tokenizer.encode(prompt.as_str(), true).map_err(E::msg)?;
            let tokens = tokens.get_ids().to_vec();
            let input = Tensor::new(tokens, device)?.unsqueeze(0)?;
            let logits = match &mut model {
                Model::MixFormer(m) => {
                    m.clear_kv_cache();
                    m.forward(&input)?
                }
                Model::Phi(m) => {
                    m.clear_kv_cache();
                    m.forward(&input)?
                }
                Model::Phi3(m) => {
                    m.clear_kv_cache();
                    m.forward(&input, 0)?
                }
                Model::Quantized(m) => {
                    m.clear_kv_cache();
                    m.forward(&input)?
                }
            };
            let logits = logits.squeeze(0)?.to_dtype(DType::F32)?;
            let logits_v: Vec<f32> = logits.to_vec1()?;
            let pr_a = logits_v[token_a as usize];
            let pr_b = logits_v[token_b as usize];
            let pr_c = logits_v[token_c as usize];
            let pr_d = logits_v[token_d as usize];
            let model_answer = if pr_a > pr_b && pr_a > pr_c && pr_a > pr_d {
                "A"
            } else if pr_b > pr_c && pr_b > pr_d {
                "B"
            } else if pr_c > pr_d {
                "C"
            } else {
                "D"
            };

            println!("{prompt}\n -> {model_answer} vs {answer}");
        }
    }
    Ok(())
}<|MERGE_RESOLUTION|>--- conflicted
+++ resolved
@@ -87,12 +87,8 @@
         };
         print!("{prompt}");
         std::io::stdout().flush()?;
-<<<<<<< HEAD
         let mut start_gen = std::time::Instant::now();
-=======
-        let start_gen = std::time::Instant::now();
         let mut pos = 0;
->>>>>>> 11d4a3c5
         for index in 0..sample_len {
             let context_size = if index > 0 { 1 } else { tokens.len() };
             if index == 1 {
@@ -370,16 +366,12 @@
         };
         Model::Quantized(model)
     } else {
-<<<<<<< HEAD
-        let vb = unsafe { VarBuilder::from_mmaped_safetensors(&filenames, DType::BF16, &device)? };
-=======
-        let dtype = if args.model == WhichModel::V3 && device.is_cuda() {
+        let dtype = if (args.model == WhichModel::V3 && device.is_cuda()) || device.is_gcu() {
             DType::BF16
         } else {
             DType::F32
         };
         let vb = unsafe { VarBuilder::from_mmaped_safetensors(&filenames, dtype, &device)? };
->>>>>>> 11d4a3c5
         match args.model {
             WhichModel::V1 | WhichModel::V1_5 | WhichModel::V2 => {
                 let config_filename = match args.config {
