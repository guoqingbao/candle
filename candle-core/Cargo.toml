[package]
name = "candle-core"
version.workspace = true
edition.workspace = true
description.workspace = true
repository.workspace = true
keywords.workspace = true
categories.workspace = true
license.workspace = true
readme = "README.md"

[dependencies]
accelerate-src = { workspace = true, optional = true }
byteorder = { workspace = true }
candle-kernels = { workspace = true, optional = true }
candle-metal-kernels = { workspace = true, optional = true }
metal = { workspace = true, optional = true}
cudarc = { workspace = true, optional = true }
gemm = { workspace = true }
half = { workspace = true }
intel-mkl-src = { workspace = true, optional = true }
libc = { workspace = true, optional = true }
memmap2 = { workspace = true }
num-traits = { workspace = true }
num_cpus = { workspace = true }
rand = { workspace = true }
rand_distr = { workspace = true }
rayon = { workspace = true }
safetensors = { workspace = true }
thiserror = { workspace = true }
yoke = { workspace = true }
zip = { workspace = true }

ubridge = { path = "../../ubridge", version = "0.1.0", optional=true}
uhal = { path = "../../UHHI/uhal", version = "0.1.0", optional=true}
cust_core = { path = "../../UHHI/common_features/cust_core", version = "0.1.0", optional=true}

float_eq = { version = "0.7.0"}

[dev-dependencies]
anyhow = { workspace = true }
clap = { workspace = true }
criterion = { workspace = true }


[features]
gcu = ["ubridge", "uhal", "cust_core"]
dorado = ["ubridge", "uhal", "cust_core", "ubridge/dorado"]
scorpio = ["ubridge", "uhal", "cust_core", "ubridge/scorpio"]
cuda = ["cudarc", "dep:candle-kernels"]
cudnn = ["cuda", "cudarc/cudnn"]
mkl = ["dep:libc", "dep:intel-mkl-src"]
accelerate = ["dep:libc", "dep:accelerate-src"]
metal = ["dep:metal", "dep:candle-metal-kernels"]
<<<<<<< HEAD
=======
#default = ["gcu", "scorpio"]

>>>>>>> d83ed52c

[[bench]]
name = "bench_main"
harness = false<|MERGE_RESOLUTION|>--- conflicted
+++ resolved
@@ -52,11 +52,8 @@
 mkl = ["dep:libc", "dep:intel-mkl-src"]
 accelerate = ["dep:libc", "dep:accelerate-src"]
 metal = ["dep:metal", "dep:candle-metal-kernels"]
-<<<<<<< HEAD
-=======
 #default = ["gcu", "scorpio"]
 
->>>>>>> d83ed52c
 
 [[bench]]
 name = "bench_main"
