use crate::{CpuStorage, Device, Result, Shape, Storage, Tensor};
use k_quants::*;
use std::borrow::Cow;

#[cfg(target_feature = "avx")]
pub mod avx;
mod dummy_metal;
pub mod ggml_file;
pub mod gguf_file;
pub mod k_quants;
#[cfg(feature = "metal")]
pub mod metal;
#[cfg(not(feature = "metal"))]
mod metal {
    pub use super::dummy_metal::*;
}
#[cfg(target_feature = "neon")]
pub mod neon;
#[cfg(target_feature = "simd128")]
pub mod simd128;
pub mod utils;
use half::f16;

pub use k_quants::GgmlType;

pub struct QTensor {
    storage: QStorage,
    shape: Shape,
}

impl Device {
    fn qzeros(&self, elem_count: usize, dtype: GgmlDType) -> Result<QStorage> {
        match self {
            Device::Cpu => {
                let storage = dtype.cpu_zeros(elem_count);
                Ok(QStorage::Cpu(storage))
            }
            Device::Metal(metal) => {
                let storage = metal::QMetalStorage::zeros(metal, elem_count, dtype)?;
                Ok(QStorage::Metal(storage))
            }
            Device::Cuda(_cuda) => {
                crate::bail!("Cuda ggml quantization not supported");
            }
<<<<<<< HEAD
=======
            // #[cfg(not(feature = "gcu"))]
            Device::Gcu(_gcu) => {
                crate::bail!("Gcu ggml quantization not supported");
            }
>>>>>>> d83ed52c
        }
    }
}

pub enum QStorage {
    Cpu(Box<dyn QuantizedType>),
    Metal(metal::QMetalStorage),
}

impl QStorage {
    fn block_size(&self) -> usize {
        match self {
            QStorage::Cpu(storage) => storage.block_size(),
            QStorage::Metal(storage) => storage.dtype().block_size(),
        }
    }

    fn dtype(&self) -> GgmlDType {
        match self {
            QStorage::Cpu(storage) => storage.dtype(),
            QStorage::Metal(storage) => storage.dtype(),
        }
    }

    fn device(&self) -> Device {
        match self {
            QStorage::Cpu(_storage) => Device::Cpu,
            QStorage::Metal(storage) => Device::Metal(storage.device().clone()),
        }
    }

    fn size_in_bytes(&self) -> usize {
        match self {
            QStorage::Cpu(storage) => storage.storage_size_in_bytes(),
            QStorage::Metal(storage) => storage.storage_size_in_bytes(),
        }
    }

    fn quantize(&mut self, src: &Storage) -> Result<()> {
        match (self, src) {
            (QStorage::Cpu(storage), Storage::Cpu(src)) => {
                storage.from_float(src.as_slice::<f32>()?)?;
            }
            (QStorage::Metal(storage), Storage::Metal(src)) => storage.quantize(src)?,
            _ => crate::bail!("Invalid dequantize storage locations do not match"),
        }
        Ok(())
    }

    fn dequantize(&self, elem_count: usize) -> Result<Storage> {
        match self {
            QStorage::Cpu(storage) => Ok(Storage::Cpu(storage.dequantize(elem_count)?)),
            QStorage::Metal(storage) => Ok(Storage::Metal(storage.dequantize(elem_count)?)),
        }
    }

    fn data(&self) -> Result<Cow<[u8]>> {
        match self {
            QStorage::Cpu(storage) => {
                let data_ptr = storage.as_ptr();
                let size_in_bytes = storage.storage_size_in_bytes();
                let data = unsafe { std::slice::from_raw_parts(data_ptr, size_in_bytes) };
                Ok(Cow::from(data))
            }
            QStorage::Metal(_storage) => {
                crate::bail!("not implemented");
            }
        }
    }
}

#[derive(Debug, Clone, Copy, PartialEq, Eq, Hash)]
pub enum GgmlDType {
    F32,
    F16,
    Q4_0,
    Q4_1,
    Q5_0,
    Q5_1,
    Q8_0,
    Q8_1,
    Q2K,
    Q3K,
    Q4K,
    Q5K,
    Q6K,
    Q8K,
}

impl GgmlDType {
    pub(crate) fn from_u32(u: u32) -> Result<Self> {
        let dtype = match u {
            0 => Self::F32,
            1 => Self::F16,
            2 => Self::Q4_0,
            3 => Self::Q4_1,
            6 => Self::Q5_0,
            7 => Self::Q5_1,
            8 => Self::Q8_0,
            9 => Self::Q8_1,
            10 => Self::Q2K,
            11 => Self::Q3K,
            12 => Self::Q4K,
            13 => Self::Q5K,
            14 => Self::Q6K,
            15 => Self::Q8K,
            _ => crate::bail!("unknown dtype for tensor {u}"),
        };
        Ok(dtype)
    }

    pub(crate) fn to_u32(self) -> u32 {
        match self {
            Self::F32 => 0,
            Self::F16 => 1,
            Self::Q4_0 => 2,
            Self::Q4_1 => 3,
            Self::Q5_0 => 6,
            Self::Q5_1 => 7,
            Self::Q8_0 => 8,
            Self::Q8_1 => 9,
            Self::Q2K => 10,
            Self::Q3K => 11,
            Self::Q4K => 12,
            Self::Q5K => 13,
            Self::Q6K => 14,
            Self::Q8K => 15,
        }
    }

    /// The block dtype
    pub fn cpu_zeros(&self, elem_count: usize) -> Box<dyn QuantizedType> {
        match self {
            Self::F32 => Box::new(vec![f32::zeros(); elem_count]),
            Self::F16 => Box::new(vec![f16::zeros(); elem_count]),
            Self::Q4_0 => Box::new(vec![BlockQ4_0::zeros(); elem_count / BlockQ4_0::BLCK_SIZE]),
            Self::Q4_1 => Box::new(vec![BlockQ4_1::zeros(); elem_count / BlockQ4_1::BLCK_SIZE]),
            Self::Q5_0 => Box::new(vec![BlockQ5_0::zeros(); elem_count / BlockQ5_0::BLCK_SIZE]),
            Self::Q5_1 => Box::new(vec![BlockQ5_1::zeros(); elem_count / BlockQ5_1::BLCK_SIZE]),
            Self::Q8_0 => Box::new(vec![BlockQ8_0::zeros(); elem_count / BlockQ8_0::BLCK_SIZE]),
            Self::Q8_1 => Box::new(vec![BlockQ8_1::zeros(); elem_count / BlockQ8_1::BLCK_SIZE]),
            Self::Q2K => Box::new(vec![BlockQ2K::zeros(); elem_count / BlockQ2K::BLCK_SIZE]),
            Self::Q3K => Box::new(vec![BlockQ3K::zeros(); elem_count / BlockQ3K::BLCK_SIZE]),
            Self::Q4K => Box::new(vec![BlockQ4K::zeros(); elem_count / BlockQ4K::BLCK_SIZE]),
            Self::Q5K => Box::new(vec![BlockQ5K::zeros(); elem_count / BlockQ5K::BLCK_SIZE]),
            Self::Q6K => Box::new(vec![BlockQ6K::zeros(); elem_count / BlockQ6K::BLCK_SIZE]),
            Self::Q8K => Box::new(vec![BlockQ8K::zeros(); elem_count / BlockQ8K::BLCK_SIZE]),
        }
    }
    /// The type size for blocks in bytes.
    pub fn type_size(&self) -> usize {
        use k_quants::*;
        match self {
            Self::F32 => 4,
            Self::F16 => 2,
            Self::Q4_0 => std::mem::size_of::<BlockQ4_0>(),
            Self::Q4_1 => std::mem::size_of::<BlockQ4_1>(),
            Self::Q5_0 => std::mem::size_of::<BlockQ5_0>(),
            Self::Q5_1 => std::mem::size_of::<BlockQ5_1>(),
            // https://github.com/ggerganov/llama.cpp/blob/468ea24fb4633a0d681f7ac84089566c1c6190cb/ggml.c#L932
            Self::Q8_0 => std::mem::size_of::<BlockQ8_0>(),
            Self::Q8_1 => std::mem::size_of::<BlockQ8_1>(),
            Self::Q2K => std::mem::size_of::<BlockQ2K>(),
            Self::Q3K => std::mem::size_of::<BlockQ3K>(),
            Self::Q4K => std::mem::size_of::<BlockQ4K>(),
            Self::Q5K => std::mem::size_of::<BlockQ5K>(),
            Self::Q6K => std::mem::size_of::<BlockQ6K>(),
            Self::Q8K => std::mem::size_of::<BlockQ8K>(),
        }
    }

    /// The block size, i.e. the number of elements stored in each block.
    pub fn block_size(&self) -> usize {
        match self {
            Self::F32 => 1,
            Self::F16 => 1,
            Self::Q4_0 => k_quants::QK4_0,
            Self::Q4_1 => k_quants::QK4_1,
            Self::Q5_0 => k_quants::QK5_0,
            Self::Q5_1 => k_quants::QK5_1,
            Self::Q8_0 => k_quants::QK8_0,
            Self::Q8_1 => k_quants::QK8_1,
            Self::Q2K | Self::Q3K | Self::Q4K | Self::Q5K | Self::Q6K | Self::Q8K => k_quants::QK_K,
        }
    }
}

// A version of GgmlType without `vec_dot` so that it can be dyn boxed.
pub trait QuantizedType: Send + Sync {
    fn dtype(&self) -> GgmlDType;
    fn matmul_t(&self, mkn: (usize, usize, usize), lhs: &[f32], dst: &mut [f32]) -> Result<()>;
    fn dequantize(&self, elem_count: usize) -> Result<CpuStorage>;
    fn storage_size_in_bytes(&self) -> usize;
    fn as_ptr(&self) -> *const u8;
    fn block_size(&self) -> usize;
    #[allow(clippy::wrong_self_convention)]
    fn from_float(&mut self, xs: &[f32]) -> Result<()>;
    fn size(&self) -> usize;
}

impl<T: k_quants::GgmlType + Send + Sync> QuantizedType for Vec<T> {
    fn matmul_t(&self, mkn: (usize, usize, usize), lhs: &[f32], dst: &mut [f32]) -> Result<()> {
        k_quants::matmul(mkn, lhs, self.as_slice(), dst)
    }

    fn size(&self) -> usize {
        self.len() * core::mem::size_of::<T>()
    }

    fn from_float(&mut self, xs: &[f32]) -> Result<()> {
        T::from_float(xs, self)
    }

    fn dtype(&self) -> GgmlDType {
        T::DTYPE
    }

    fn block_size(&self) -> usize {
        T::BLCK_SIZE
    }

    fn dequantize(&self, elem_count: usize) -> Result<CpuStorage> {
        let mut ys = vec![0.0f32; elem_count];
        T::to_float(self.as_slice(), &mut ys)?;
        Ok(CpuStorage::F32(ys))
    }

    fn storage_size_in_bytes(&self) -> usize {
        self.len() * std::mem::size_of::<T>()
    }

    fn as_ptr(&self) -> *const u8 {
        self.as_ptr() as *const u8
    }
}

impl std::fmt::Debug for QTensor {
    fn fmt(&self, f: &mut std::fmt::Formatter) -> std::fmt::Result {
        write!(f, "QTensor[{:?}; {:?}]", self.shape, self.dtype())
    }
}

fn check_shape(shape: &Shape, block_size: usize) -> Result<()> {
    let dims = shape.dims();
    if dims.is_empty() {
        crate::bail!("scalar tensor cannot be quantized {shape:?}")
    }
    if dims[dims.len() - 1] % block_size != 0 {
        crate::bail!(
            "quantized tensor must have their last dim divisible by block size {shape:?} {}",
            block_size
        )
    }
    Ok(())
}

impl QTensor {
    pub fn new<S: Into<Shape>>(storage: QStorage, shape: S) -> Result<Self> {
        let shape = shape.into();
        check_shape(&shape, storage.block_size())?;
        Ok(Self { storage, shape })
    }

    pub fn quantize(src: &Tensor, dtype: GgmlDType) -> Result<Self> {
        let shape = src.shape();
        let block_size = dtype.block_size();
        check_shape(shape, block_size)?;
        let src = src.to_dtype(crate::DType::F32)?.flatten_all()?;
        let elem_count = shape.elem_count();
        if elem_count % block_size != 0 {
            crate::bail!(
                "tensor size ({shape:?}) is not divisible by block size {}",
                block_size
            )
        }
        let mut storage = src.device().qzeros(elem_count, dtype)?;
        storage.quantize(&src.storage())?;
        Ok(Self {
            storage,
            shape: shape.clone(),
        })
    }

    pub fn dtype(&self) -> GgmlDType {
        self.storage.dtype()
    }

    pub fn device(&self) -> Device {
        self.storage.device()
    }

    pub fn rank(&self) -> usize {
        self.shape.rank()
    }

    pub fn shape(&self) -> &Shape {
        &self.shape
    }

    pub fn dequantize(&self, device: &Device) -> Result<Tensor> {
        let storage = self.storage.dequantize(self.shape.elem_count())?;
        let none = crate::op::BackpropOp::none();
        let is_variable = false;
        crate::tensor::from_storage(storage, self.shape.clone(), none, is_variable)
            .to_device(device)
    }

    pub fn storage_size_in_bytes(&self) -> usize {
        self.storage.size_in_bytes()
    }

    pub fn data(&self) -> Result<Cow<'_, [u8]>> {
        self.storage.data()
    }
}

#[derive(Clone, Debug)]
pub enum QMatMul {
    QTensor(std::sync::Arc<QTensor>),
    Tensor(Tensor),
}

thread_local! {
    static DEQUANTIZE_ALL: bool = {
        match std::env::var("CANDLE_DEQUANTIZE_ALL") {
            Ok(s) => {
                !s.is_empty() && s != "0"
            },
            Err(_) => false,
        }
    }
}

impl QMatMul {
    pub fn from_arc(qtensor: std::sync::Arc<QTensor>) -> Result<Self> {
        let dequantize = match qtensor.dtype() {
            GgmlDType::F32 | GgmlDType::F16 => true,
            _ => DEQUANTIZE_ALL.with(|b| *b),
        };
        let t = if dequantize {
            let tensor = qtensor.dequantize(&Device::Cpu)?;
            Self::Tensor(tensor)
        } else {
            Self::QTensor(qtensor)
        };
        Ok(t)
    }

    pub fn from_qtensor(qtensor: QTensor) -> Result<Self> {
        Self::from_arc(std::sync::Arc::new(qtensor))
    }
}

impl crate::CustomOp1 for QTensor {
    fn name(&self) -> &'static str {
        "qmatmul"
    }

    fn cpu_fwd(
        &self,
        storage: &crate::CpuStorage,
        layout: &crate::Layout,
    ) -> Result<(crate::CpuStorage, Shape)> {
        if !layout.is_contiguous() {
            crate::bail!("input tensor is not contiguous {layout:?}")
        }
        let src_shape = layout.shape();
        // self is transposed so n is first then k.
        let (n, k) = self.shape.dims2()?;
        if src_shape.rank() < 2 {
            crate::bail!("input tensor has only one dimension {layout:?}")
        }
        let mut dst_shape = src_shape.dims().to_vec();
        let last_k = dst_shape.pop().unwrap();
        if last_k != k {
            crate::bail!("input tensor {layout:?} incompatible with {:?}", self.shape)
        }
        dst_shape.push(n);
        let dst_shape = Shape::from(dst_shape);
        #[allow(clippy::infallible_destructuring_match)]
        let self_storage = match &self.storage {
            QStorage::Cpu(storage) => storage,
            QStorage::Metal(_) => crate::bail!("Invalid storage"),
        };
        let slice = storage.as_slice::<f32>()?;
        let slice = &slice[layout.start_offset()..layout.start_offset() + src_shape.elem_count()];
        let mut dst_storage = vec![0f32; dst_shape.elem_count()];
        self_storage.matmul_t((dst_shape.elem_count() / n, k, n), slice, &mut dst_storage)?;
        Ok((crate::CpuStorage::F32(dst_storage), dst_shape))
    }

    fn metal_fwd(
        &self,
        storage: &crate::MetalStorage,
        layout: &crate::Layout,
    ) -> Result<(crate::MetalStorage, Shape)> {
        let self_storage = match &self.storage {
            QStorage::Metal(metal) => metal,
            _ => unreachable!("Cannot call metal matmul on non metal QTensor"),
        };
        self_storage.fwd(&self.shape, storage, layout)
    }
}

impl crate::Module for QMatMul {
    fn forward(&self, xs: &Tensor) -> Result<Tensor> {
        match self {
            Self::QTensor(t) => xs.apply_op1_no_bwd(t.as_ref()),
            Self::Tensor(w) => {
                let w = match *xs.dims() {
                    [b1, b2, _, _] => w.broadcast_left((b1, b2))?.t()?,
                    [bsize, _, _] => w.broadcast_left(bsize)?.t()?,
                    _ => w.t()?,
                };
                xs.matmul(&w)
            }
        }
    }
}<|MERGE_RESOLUTION|>--- conflicted
+++ resolved
@@ -42,13 +42,10 @@
             Device::Cuda(_cuda) => {
                 crate::bail!("Cuda ggml quantization not supported");
             }
-<<<<<<< HEAD
-=======
             // #[cfg(not(feature = "gcu"))]
             Device::Gcu(_gcu) => {
                 crate::bail!("Gcu ggml quantization not supported");
             }
->>>>>>> d83ed52c
         }
     }
 }
