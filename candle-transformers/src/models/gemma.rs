--- conflicted
+++ resolved
@@ -1,13 +1,7 @@
 use std::sync::Arc;
 
 use candle::{DType, Device, Module, Result, Tensor, D};
-<<<<<<< HEAD
-use candle_nn::{kvconcat, apply_rotary_emb_qkv, linear_b as linear, Linear, VarBuilder};
-use candle_nn::ops::rms_norm_fused_shifted as rms_norm;
-use candle_nn::ops::LayerRmsNorm as RmsNorm;
-=======
 use candle_nn::{kvconcat, apply_rotary_emb_qkv, linear_b as linear, RmsNorm, Linear, VarBuilder};
->>>>>>> 63b6db4f
 
 fn default_max_position_embeddings() -> usize {
     4096
@@ -252,11 +246,7 @@
         let self_attn = Attention::new(rotary_emb, cfg, vb.pp("self_attn"))?;
         let mlp = MLP::new(cfg, vb.pp("mlp"))?;
         let input_layernorm =
-<<<<<<< HEAD
-            rms_norm(cfg.hidden_size, cfg.rms_norm_eps, vb.pp("input_layernorm"), 1.0)?;
-=======
             rms_norm(cfg.hidden_size, cfg.rms_norm_eps, vb.pp("input_layernorm"))?;
->>>>>>> 63b6db4f
         let post_attention_layernorm = rms_norm(
             cfg.hidden_size,
             cfg.rms_norm_eps,
