[package]
name = "candle-onnx"
<<<<<<< HEAD
version = "0.4.2"
=======
version = "0.5.0"
>>>>>>> 11d4a3c5
edition = "2021"

description = "ONNX support for Candle"
repository = "https://github.com/huggingface/candle"
keywords = ["blas", "tensor", "machine-learning"]
categories = ["science"]
license = "MIT OR Apache-2.0"

[dependencies]
<<<<<<< HEAD
candle = { path = "../candle-core", package = "candle-core", version = "0.4.2" }
candle-nn = { path = "../candle-nn", version = "0.4.2" }
=======
candle = { path = "../candle-core", package = "candle-core", version = "0.5.0" }
candle-nn = { path = "../candle-nn", version = "0.5.0" }
>>>>>>> 11d4a3c5
prost = "0.12.1"

[build-dependencies]
prost-build = "0.12.1"

[dev-dependencies]
anyhow = { version = "1", features = ["backtrace"] }
clap = { version = "4.2.4", features = ["derive"] }<|MERGE_RESOLUTION|>--- conflicted
+++ resolved
@@ -1,10 +1,6 @@
 [package]
 name = "candle-onnx"
-<<<<<<< HEAD
-version = "0.4.2"
-=======
 version = "0.5.0"
->>>>>>> 11d4a3c5
 edition = "2021"
 
 description = "ONNX support for Candle"
@@ -14,13 +10,8 @@
 license = "MIT OR Apache-2.0"
 
 [dependencies]
-<<<<<<< HEAD
-candle = { path = "../candle-core", package = "candle-core", version = "0.4.2" }
-candle-nn = { path = "../candle-nn", version = "0.4.2" }
-=======
 candle = { path = "../candle-core", package = "candle-core", version = "0.5.0" }
 candle-nn = { path = "../candle-nn", version = "0.5.0" }
->>>>>>> 11d4a3c5
 prost = "0.12.1"
 
 [build-dependencies]
