--- conflicted
+++ resolved
@@ -1,8 +1,4 @@
-<<<<<<< HEAD
 use candle::{CpuStorage, GcuStorage, Layout, Result, Shape, Tensor};
-=======
-use candle::{CpuStorage, DType, Layout, Result, Shape, Tensor};
->>>>>>> 11d4a3c5
 use rayon::prelude::*;
 
 use crate::{layer_norm, LayerNorm, LayerNormConfig, VarBuilder};
@@ -720,19 +716,6 @@
     x_normed.to_dtype(x_dtype)?.broadcast_mul(alpha)
 }
 
-pub fn rms_norm(xs: &Tensor, alpha: &Tensor, eps: f32) -> Result<Tensor> {
-    let hidden_size_xs = xs.dim(candle::D::Minus1)?;
-    let hidden_size_alpha = alpha.dims1()?;
-    if hidden_size_xs != hidden_size_alpha {
-        candle::bail!(
-            "shape mismatch in rms-norm {:?} {:?}",
-            xs.shape(),
-            alpha.shape()
-        )
-    }
-    xs.apply_op2_no_bwd(alpha, &RmsNorm { eps })
-}
-
 // https://pytorch.org/docs/stable/generated/torch.nn.PixelShuffle.html
 pub fn pixel_shuffle(xs: &Tensor, upscale_factor: usize) -> Result<Tensor> {
     let (b_size, c, h, w) = xs.dims4()?;
