--- conflicted
+++ resolved
@@ -160,11 +160,7 @@
 
     let start = std::time::Instant::now();
     let device = candle_examples::device(args.cpu)?;
-<<<<<<< HEAD
-    let vb = unsafe { VarBuilder::from_mmaped_safetensors(&filenames, DType::F32, &device)? };
-=======
     let vb = unsafe { VarBuilder::from_mmaped_safetensors(&filenames, DType::BF16, &device)? };
->>>>>>> d83ed52c
     let config = Config::starcoder_1b();
     let model = GPTBigCode::load(vb, config)?;
     println!("loaded the model in {:?}", start.elapsed());
@@ -177,10 +173,6 @@
         args.top_p,
         &device,
     );
-<<<<<<< HEAD
-    pipeline.run(&args.prompt, args.sample_len)?;
-=======
     pipeline.run(&args.prompt, args.sample_len, args.batch_size)?;
->>>>>>> d83ed52c
     Ok(())
 }