#include <metal_stdlib>
#include <metal_math>
#
using namespace metal;

METAL_FUNC uint get_strided_index(
    uint idx,
    constant size_t &num_dims,
    constant size_t *dims,
    constant size_t *strides
) {
    uint strided_i = 0;
    for (uint d = 0; d < num_dims; d++) {
        uint dim_idx = num_dims - 1 - d;
        strided_i += (idx % dims[dim_idx]) * strides[dim_idx];
        idx /= dims[dim_idx];
    }
    return strided_i;
}

template <typename T> METAL_FUNC T sqr(T in){ return in * in; }
template <typename T> METAL_FUNC T recip(T in){ return T(1.0 / in); }
template <typename T> METAL_FUNC T neg(T in){ return -in; }

template <typename T> METAL_FUNC T erf(T in){
    float x = (float) in;
    // constants
    float a1 =  0.254829592;
    float a2 = -0.284496736;
    float a3 =  1.421413741;
    float a4 = -1.453152027;
    float a5 =  1.061405429;
    float p  =  0.3275911;

    // Save the sign of x
    int sign = 1;
    if (x < 0)
        sign = -1;
    x = fabs(x);

    // A&S formula 7.1.26
    float t = 1.0/(1.0 + p*x);
    float y = 1.0 - (((((a5*t + a4)*t) + a3)*t + a2)*t + a1)*t*exp(-x*x);

    return T(sign*y);
}
template <typename T> METAL_FUNC T id(T in) { return in; }
template <typename T> METAL_FUNC T gelu_erf(T x) {
    return T(x * (1 + erf(x * M_SQRT1_2_F)) / 2);
}
template <typename T> METAL_FUNC T gelu(T x) {
    if (x > 5) {
        return x;
    }
    T x_sq = x * x;
    T x_cube = x_sq * x;
    T alpha = x + static_cast<T>(0.044715) * x_cube;
    T beta =  (static_cast<T>(M_2_SQRTPI_F * M_SQRT1_2_F) * alpha);
    return static_cast<T>(0.5) * x * (static_cast<T>(1.0) + T(tanh(beta)));
}
template <typename T> METAL_FUNC T relu(T in){
    if (in < 0) {
        return 0;
    }
    return in;
}
template <typename T> METAL_FUNC T silu(T in){
    return in / (static_cast<T>(1) + exp(-in));
}

#define TILE_SIZE 2

#define UNARY(FN, TYPENAME, FN_NAME, FN_NAME_STRIDED) \
kernel void FN_NAME( \
    constant size_t &dim, \
    device const TYPENAME *input,  \
    device TYPENAME *output, \
    uint tid [[ thread_position_in_grid ]] \
) { \
    if (tid >= dim) { \
        return; \
    } \
    output[tid] = TYPENAME(FN(float(input[tid]))); \
} \
kernel void FN_NAME##_##strided( \
    constant size_t &dim, \
    constant size_t &num_dims, \
    constant size_t *dims, \
    constant size_t *strides, \
    device const TYPENAME *input,  \
    device TYPENAME *output, \
    uint tid [[ thread_position_in_grid ]] \
) { \
    if (tid >= dim) { \
        return; \
    } \
    output[tid] = TYPENAME(FN(float(input[get_strided_index(tid, num_dims, dims, strides)]))); \
} \
kernel void FN_NAME##_##tiled( \
    constant size_t &dim, \
    device const TYPENAME *input,  \
    device TYPENAME *output, \
    uint tid [[ thread_position_in_grid ]] \
) { \
    for (uint i = 0; i < TILE_SIZE; i++) { \
        const uint idx = tid * TILE_SIZE + i; \
        output[idx] = TYPENAME(FN(float(input[idx]))); \
    } \
}

#define UNARY_OP(NAME) \
UNARY(NAME, float, NAME##_f32, NAME##_f32_strided); \
UNARY(NAME, half, NAME##_f16, NAME##_f16_strided);

#define BFLOAT_UNARY_OP(NAME) \
UNARY(NAME, bfloat, NAME##_bf16, NAME##_bf16_strided);

#define COPY2D(FN_NAME, TYPENAME) \
kernel void FN_NAME( \
<<<<<<< HEAD
    constant size_t &d1, \
    constant size_t &d2, \
    constant size_t &src_s, \
    constant size_t &dst_s, \
    device const TYPENAME *input,  \
    device TYPENAME *output, \
    uint tid [[ thread_position_in_grid ]] \
) { \
    if (tid >= d1 * d2) { \
        return; \
    } \
    size_t idx1 = tid / d2; \
    size_t idx2 = tid - idx1 * d2; \
    size_t src_idx = idx1 * src_s + idx2; \
    size_t dst_idx = idx1 * dst_s + idx2; \
=======
    constant int64_t &d1, \
    constant int64_t &d2, \
    constant int64_t &src_s, \
    constant int64_t &dst_s, \
    device const TYPENAME *input,  \
    device TYPENAME *output, \
    uint2 idx [[thread_position_in_grid]] \
) { \
    if (idx.x >= d1 || idx.y >= d2) return; \
    int64_t src_idx = idx.x * src_s + idx.y; \
    int64_t dst_idx = idx.x * dst_s + idx.y; \
>>>>>>> 11d4a3c5
    output[dst_idx] = input[src_idx]; \
}

COPY2D(copy2d_f32, float)
COPY2D(copy2d_f16, half)
COPY2D(copy2d_u8, uint8_t)
COPY2D(copy2d_u32, uint32_t)

UNARY_OP(cos)
UNARY_OP(sin)
UNARY_OP(sqr)
UNARY_OP(sqrt)
UNARY_OP(neg)
UNARY_OP(exp)
UNARY_OP(log)
UNARY_OP(gelu)
UNARY_OP(silu)
UNARY_OP(abs)
UNARY_OP(ceil)
UNARY_OP(floor)
UNARY_OP(round)
UNARY_OP(gelu_erf)
UNARY_OP(erf)
UNARY_OP(tanh)
UNARY_OP(recip)
UNARY_OP(relu)
UNARY_OP(sign)
UNARY(id, float, copy_f32, copy_f32_strided)
UNARY(id, half, copy_f16, copy_f16_strided)
UNARY(id, uint8_t, copy_u8, copy_u8_strided)
UNARY(id, uint32_t, copy_u32, copy_u32_strided)

#if __METAL_VERSION__ >= 220
UNARY(id, int64_t, copy_i64, copy_i64_strided)
COPY2D(copy2d_i64, int64_t)
#endif

#if defined(__HAVE_BFLOAT__)
BFLOAT_UNARY_OP(cos)
BFLOAT_UNARY_OP(sin)
BFLOAT_UNARY_OP(sqr)
BFLOAT_UNARY_OP(sqrt)
BFLOAT_UNARY_OP(neg)
BFLOAT_UNARY_OP(exp)
BFLOAT_UNARY_OP(log)
BFLOAT_UNARY_OP(gelu)
BFLOAT_UNARY_OP(silu)
BFLOAT_UNARY_OP(abs)
BFLOAT_UNARY_OP(ceil)
BFLOAT_UNARY_OP(floor)
BFLOAT_UNARY_OP(round)
BFLOAT_UNARY_OP(gelu_erf)
BFLOAT_UNARY_OP(erf)
BFLOAT_UNARY_OP(tanh)
BFLOAT_UNARY_OP(recip)
BFLOAT_UNARY_OP(relu)
BFLOAT_UNARY_OP(sign)

UNARY(id, bfloat, copy_bf16, copy_bf16_strided)

<<<<<<< HEAD
COPY2D(copy2d_bf64, bfloat)
=======
COPY2D(copy2d_bf16, bfloat)
>>>>>>> 11d4a3c5
#endif<|MERGE_RESOLUTION|>--- conflicted
+++ resolved
@@ -117,23 +117,6 @@
 
 #define COPY2D(FN_NAME, TYPENAME) \
 kernel void FN_NAME( \
-<<<<<<< HEAD
-    constant size_t &d1, \
-    constant size_t &d2, \
-    constant size_t &src_s, \
-    constant size_t &dst_s, \
-    device const TYPENAME *input,  \
-    device TYPENAME *output, \
-    uint tid [[ thread_position_in_grid ]] \
-) { \
-    if (tid >= d1 * d2) { \
-        return; \
-    } \
-    size_t idx1 = tid / d2; \
-    size_t idx2 = tid - idx1 * d2; \
-    size_t src_idx = idx1 * src_s + idx2; \
-    size_t dst_idx = idx1 * dst_s + idx2; \
-=======
     constant int64_t &d1, \
     constant int64_t &d2, \
     constant int64_t &src_s, \
@@ -145,7 +128,6 @@
     if (idx.x >= d1 || idx.y >= d2) return; \
     int64_t src_idx = idx.x * src_s + idx.y; \
     int64_t dst_idx = idx.x * dst_s + idx.y; \
->>>>>>> 11d4a3c5
     output[dst_idx] = input[src_idx]; \
 }
 
@@ -206,9 +188,5 @@
 
 UNARY(id, bfloat, copy_bf16, copy_bf16_strided)
 
-<<<<<<< HEAD
-COPY2D(copy2d_bf64, bfloat)
-=======
 COPY2D(copy2d_bf16, bfloat)
->>>>>>> 11d4a3c5
 #endif