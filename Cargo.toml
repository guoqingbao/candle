--- conflicted
+++ resolved
@@ -20,11 +20,7 @@
 resolver = "2"
 
 [workspace.package]
-<<<<<<< HEAD
-version = "0.4.2"
-=======
 version = "0.5.0"
->>>>>>> 11d4a3c5
 edition = "2021"
 description = "Minimalist ML framework."
 repository = "https://github.com/huggingface/candle"
@@ -37,16 +33,6 @@
 accelerate-src = { version = "0.3.2" }
 anyhow = { version = "1", features = ["backtrace"] }
 byteorder = "1.4.3"
-<<<<<<< HEAD
-candle = { path = "./candle-core", package = "candle-core", version = "0.4.2" }
-candle-datasets = { path = "./candle-datasets", version = "0.4.2" }
-candle-flash-attn = { path = "./candle-flash-attn", version = "0.4.2" }
-candle-kernels = { path = "./candle-kernels", version = "0.4.2" }
-candle-metal-kernels = { path = "./candle-metal-kernels", version = "0.4.2" }
-candle-nn = { path = "./candle-nn", version = "0.4.2" }
-candle-onnx = { path = "./candle-onnx", version = "0.4.2" }
-candle-transformers = { path = "./candle-transformers", version = "0.4.2" }
-=======
 candle = { path = "./candle-core", package = "candle-core", version = "0.5.0" }
 candle-datasets = { path = "./candle-datasets", version = "0.5.0" }
 candle-flash-attn = { path = "./candle-flash-attn", version = "0.5.0" }
@@ -55,7 +41,6 @@
 candle-nn = { path = "./candle-nn", version = "0.5.0" }
 candle-onnx = { path = "./candle-onnx", version = "0.5.0" }
 candle-transformers = { path = "./candle-transformers", version = "0.5.0" }
->>>>>>> 11d4a3c5
 clap = { version = "4.2.4", features = ["derive"] }
 criterion = { version = "0.5.1", default-features=false }
 cudarc = { version = "0.10.0", features = ["f16"] }
