use crate::models::with_tracing::{linear, Embedding as E, Linear};
/// MixFormer model.
/// https://huggingface.co/microsoft/phi-1_5
/// https://arxiv.org/abs/2309.05463
use candle::{DType, Device, IndexOp, Module, Result, Tensor, D};
use candle_nn::{Activation, VarBuilder};
use serde::Deserialize;

const MAX_SEQ_LEN: usize = 4096;

// https://huggingface.co/microsoft/phi-1_5/blob/d38e6f954ec29b96fe2cf033937dad64e279b5d9/configuration_mixformer_sequential.py
#[derive(Debug, Clone, PartialEq, Deserialize)]
pub struct Config {
    pub(crate) vocab_size: usize,
    pub(crate) n_positions: usize,
    pub(crate) n_embd: usize,
    pub(crate) n_layer: usize,
    pub(crate) n_inner: Option<usize>,
    pub(crate) n_head: usize,
    pub(crate) rotary_dim: usize,
    pub(crate) activation_function: Activation,
    pub(crate) layer_norm_epsilon: f64,
    pub(crate) tie_word_embeddings: bool,
    pub(crate) pad_vocab_size_multiple: usize,
}

impl Config {
    pub fn v1() -> Self {
        Self {
            vocab_size: 50304,
            n_positions: 2048,
            n_embd: 1024,
            n_layer: 20,
            n_inner: None,
            n_head: 16,
            rotary_dim: usize::min(32, 1024 / 16),
            activation_function: Activation::Gelu,
            layer_norm_epsilon: 1e-5,
            tie_word_embeddings: false,
            pad_vocab_size_multiple: 64,
        }
    }

    pub fn v1_5() -> Self {
        Self {
            vocab_size: 51200,
            n_positions: 2048,
            n_embd: 2048,
            n_layer: 24,
            n_inner: None,
            n_head: 32,
            rotary_dim: usize::min(32, 2048 / 32),
            activation_function: Activation::Gelu,
            layer_norm_epsilon: 1e-5,
            tie_word_embeddings: false,
            pad_vocab_size_multiple: 64,
        }
    }

    pub fn v2() -> Self {
        Self {
            vocab_size: 51200,
            n_positions: 2048,
            n_embd: 2560,
            n_layer: 32,
            n_inner: None,
            n_head: 32,
            rotary_dim: usize::min(32, 2560 / 32),
            activation_function: Activation::Gelu,
            layer_norm_epsilon: 1e-5,
            tie_word_embeddings: false,
            pad_vocab_size_multiple: 64,
        }
    }

    // https://huggingface.co/teknium/Puffin-Phi-v2/blob/main/config.json
    pub fn puffin_phi_v2() -> Self {
        Self {
            vocab_size: 50304,
            n_positions: 2048,
            n_embd: 2048,
            n_layer: 24,
            n_inner: None,
            n_head: 32,
            rotary_dim: usize::min(32, 2048 / 32),
            activation_function: Activation::Gelu,
            layer_norm_epsilon: 1e-5,
            tie_word_embeddings: false,
            pad_vocab_size_multiple: 64,
        }
    }

    // https://huggingface.co/teknium/Phi-Hermes-1.3B/blob/main/config.json
    pub fn phi_hermes_1_3b() -> Self {
        Self {
            vocab_size: 50304,
            n_positions: 2048,
            n_embd: 2048,
            n_layer: 24,
            n_inner: None,
            n_head: 32,
            rotary_dim: usize::min(32, 2048 / 32),
            activation_function: Activation::NewGelu,
            layer_norm_epsilon: 1e-5,
            tie_word_embeddings: false,
            pad_vocab_size_multiple: 64,
        }
    }
}

#[derive(Debug, Clone)]
struct Embedding {
    wte: E,
}

impl Embedding {
    fn new(cfg: &Config, vb: VarBuilder) -> Result<Self> {
        let wte = E::new(cfg.vocab_size, cfg.n_embd, vb.pp("wte"))?;
        Ok(Self { wte })
    }
}

impl Module for Embedding {
    fn forward(&self, xs: &Tensor) -> Result<Tensor> {
        self.wte.forward(xs)
    }
}

fn get_mask(size: usize, dtype: DType, device: &Device) -> Result<Tensor> {
    let mask: Vec<_> = (0..size)
        .flat_map(|i| (0..size).map(move |j| if j > i { f32::NEG_INFINITY } else { 0. }))
        .collect();
    Tensor::from_slice(&mask, (size, size), device)?.to_dtype(dtype)
}

#[derive(Debug, Clone)]
struct RotaryEmbedding {
    sin: Tensor,
    cos: Tensor,
    cos_sin: Tensor,
}

impl RotaryEmbedding {
    fn new(dim: usize, max_seq_len: usize, dtype: DType, dev: &Device) -> Result<Self> {
        let inv_freq: Vec<_> = (0..dim)
            .step_by(2)
            .map(|i| 1f32 / 10000f32.powf(i as f32 / dim as f32))
            .collect();
        let inv_freq_len = inv_freq.len();
        let inv_freq = Tensor::from_vec(inv_freq, (1, inv_freq_len), dev)?;
        let t = Tensor::arange(0u32, max_seq_len as u32, dev)?
            .to_dtype(DType::F32)?
            .reshape((max_seq_len, 1))?;
        let freqs = t.matmul(&inv_freq)?;
        let cos_sin = Tensor::cat(&[&freqs.cos()?, &freqs.sin()?], D::Minus1)?; //must be float32;
        Ok(Self {
            sin: freqs.sin()?.to_dtype(dtype)?,
            cos: freqs.cos()?.to_dtype(dtype)?,
<<<<<<< HEAD
            cos_sin,
=======
>>>>>>> 11d4a3c5
        })
    }

    fn apply_rotary_emb_qkv(
        &self,
        qkv: &Tensor,
        seqlen_offset: usize,
    ) -> Result<(Tensor, Tensor, Tensor)> {
        let (_b_size, seqlen, three, _, _headdim) = qkv.dims5()?;
        if three != 3 {
            candle::bail!("unexpected shape for qkv {:?}", qkv.shape())
        }
        let (_rotary_seqlen, rotary_dim) = self.cos.dims2()?;
        let rotary_dim = rotary_dim * 2;
        let q_rot = qkv.i((.., .., 0, .., ..rotary_dim))?.contiguous()?;
        let q_pass = qkv.i((.., .., 0, .., rotary_dim..))?;
        let k_rot = qkv.i((.., .., 1, .., ..rotary_dim))?.contiguous()?;
        let k_pass = qkv.i((.., .., 1, .., rotary_dim..))?;
        let c = self.cos.narrow(0, seqlen_offset, seqlen)?;
        let s = self.sin.narrow(0, seqlen_offset, seqlen)?;
        let q_rot = candle_nn::rotary_emb::rope_thd(&q_rot, &c, &s)?;
        let k_rot = candle_nn::rotary_emb::rope_thd(&k_rot, &c, &s)?;
        let q = Tensor::cat(&[&q_rot, &q_pass], D::Minus1)?;
        let k = Tensor::cat(&[&k_rot, &k_pass], D::Minus1)?;
        let v = qkv.i((.., .., 2))?;
        Ok((q, k, v))
    }
}

#[derive(Debug, Clone)]
#[allow(clippy::upper_case_acronyms)]
struct MLP {
    fc1: Linear,
    fc2: Linear,
    act: Activation,
    span: tracing::Span,
}

impl MLP {
    fn new(cfg: &Config, vb: VarBuilder) -> Result<Self> {
        let n_inner = cfg.n_inner.unwrap_or(4 * cfg.n_embd);
        let fc1 = linear(cfg.n_embd, n_inner, vb.pp("fc1"))?;
        let fc2 = linear(n_inner, cfg.n_embd, vb.pp("fc2"))?;
        Ok(Self {
            fc1,
            fc2,
            act: cfg.activation_function,
            span: tracing::span!(tracing::Level::TRACE, "mlp"),
        })
    }
}

impl Module for MLP {
    fn forward(&self, xs: &Tensor) -> Result<Tensor> {
        let _enter = self.span.enter();
        xs.apply(&self.fc1)?.apply(&self.act)?.apply(&self.fc2)
    }
}

#[derive(Debug, Clone)]
struct CausalLMHead {
    ln: candle_nn::LayerNorm,
    linear: Linear,
}

impl CausalLMHead {
    fn new(cfg: &Config, vb: VarBuilder) -> Result<Self> {
        let ln = candle_nn::layer_norm(cfg.n_embd, cfg.layer_norm_epsilon, vb.pp("ln"))?;
        let linear = linear(cfg.n_embd, cfg.vocab_size, vb.pp("linear"))?;
        Ok(Self { ln, linear })
    }
}

impl Module for CausalLMHead {
    fn forward(&self, xs: &Tensor) -> Result<Tensor> {
        xs.apply(&self.ln)?
            .apply(&self.linear)?
            .to_dtype(DType::F32)
    }
}

#[derive(Debug, Clone)]
#[allow(clippy::upper_case_acronyms)]
struct MHA {
    wqkv: Linear,
    out_proj: Linear,
    rotary_emb: RotaryEmbedding,
    kv_cache: Option<(Tensor, Tensor)>,
    head_dim: usize,
    softmax_scale: f64,
    span: tracing::Span,
    span_rope: tracing::Span,
    span_mask: tracing::Span,
    span_softmax: tracing::Span,
}

impl MHA {
    fn new(cfg: &Config, vb: VarBuilder) -> Result<Self> {
        let head_dim = cfg.n_embd / cfg.n_head;
        let op_size = cfg.n_embd;
        let wqkv = linear(cfg.n_embd, 3 * op_size, vb.pp("Wqkv"))?;
        let out_proj = linear(op_size, cfg.n_embd, vb.pp("out_proj"))?;
        let rotary_emb =
            RotaryEmbedding::new(cfg.rotary_dim, MAX_SEQ_LEN, vb.dtype(), vb.device())?;
        let softmax_scale = 1f64 / (head_dim as f64).sqrt();
        Ok(Self {
            wqkv,
            out_proj,
            head_dim,
            kv_cache: None,
            rotary_emb,
            softmax_scale,
            span: tracing::span!(tracing::Level::TRACE, "mha"),
            span_rope: tracing::span!(tracing::Level::TRACE, "rope"),
            span_mask: tracing::span!(tracing::Level::TRACE, "mask"),
            span_softmax: tracing::span!(tracing::Level::TRACE, "softmax"),
        })
    }
    fn rotary_emb_qkv(&self, qkv: &Tensor, seqlen_offset: usize) -> Result<(Tensor, Tensor, Tensor)> {
        if qkv.device().is_gcu() {
            let q = qkv.i((.., .., 0))?;
            let k = qkv.i((.., .., 1))?;
            let v = qkv.i((.., .., 2))?;
            let (_, rotary_dim) = self.rotary_emb.cos.dims2()?;
            let rotary_dim = rotary_dim * 2;
            #[cfg(feature = "gcu")]
            let (q, k) = candle_nn::apply_rotary_emb_qkv(&q, &k, &self.rotary_emb.cos_sin, &self.rotary_emb.sin, seqlen_offset, rotary_dim, false, true)?;
            Ok((q, k, v))
            
        } else {
            self.rotary_emb.apply_rotary_emb_qkv(&qkv, seqlen_offset)
        }
    }

    fn forward(&mut self, xs: &Tensor, mask: Option<&Tensor>) -> Result<Tensor> {
        let _enter = self.span.enter();
        let (b_size, seq_len, _n_embd) = xs.dims3()?;
        let qkv = self
            .wqkv
            .forward(xs)?
            .reshape((b_size, seq_len, 3, (), self.head_dim))?;
        let seqlen_offset = match &self.kv_cache {
            None => 0,
            Some((prev_k, _)) => prev_k.dim(1)?,
        };
        // In the python implementation, a single tensor is returned with the third axis of size 3.
<<<<<<< HEAD
        let (q, k, v) = self.rotary_emb_qkv(&qkv, seqlen_offset)?;
=======
        let (q, k, v) = {
            let _enter = self.span_rope.enter();
            self.rotary_emb.apply_rotary_emb_qkv(&qkv, seqlen_offset)?
        };
>>>>>>> 11d4a3c5
        let (k, v) = match &self.kv_cache {
            None => (k, v),
            Some((prev_k, prev_v)) => {
                let k = candle_nn::kvconcat(&prev_k, &k, 1)?;
                let v = candle_nn::kvconcat(&prev_v, &v, 1)?;
                (k, v)
            }
        };
        self.kv_cache = Some((k.clone(), v.clone()));
        // scores = torch.einsum('bthd,bshd->bhts', q, k * softmax_scale)
        let q = q.transpose(1, 2)?.flatten_to(1)?; // b*h, t, d
        let k = k.transpose(1, 2)?.flatten_to(1)?; // b*h, s, d
        let v = v.transpose(1, 2)?.flatten_to(1)?; // b*h, s, d
        let attn_weights = (q.matmul(&k.t()?)? * self.softmax_scale)?; // b*h, t, s

        // causal_mask = torch.triu(torch.full((seqlen_q, seqlen_k), -10000.0, device=scores.device), 1)
        // scores = scores + causal_mask.to(dtype=scores.dtype)
        let attn_weights = match mask {
            None => attn_weights,
            Some(mask) => {
<<<<<<< HEAD
=======
                let _enter = self.span_mask.enter();
>>>>>>> 11d4a3c5
                attn_weights.broadcast_add(mask)?
            }
        };
        let attn_weights = {
<<<<<<< HEAD
=======
            let _enter = self.span_softmax.enter();
>>>>>>> 11d4a3c5
            candle_nn::ops::softmax_last_dim(&attn_weights)?
        };

        // output = torch.einsum('bhts,bshd->bthd', attention_drop, v)
        // attn_weights: b*h,t,s, v: b*h,s,d
        let attn_output = attn_weights.matmul(&v)?;
        // b*h,t,d
        let attn_output = attn_output
            .reshape((b_size, (), seq_len, self.head_dim))?
            .transpose(1, 2)?
            .flatten_from(D::Minus2)?;
        attn_output.apply(&self.out_proj)
    }

    fn clear_kv_cache(&mut self) {
        self.kv_cache = None
    }
}

#[derive(Debug, Clone)]
struct ParallelBlock {
    ln: candle_nn::LayerNorm,
    mixer: MHA,
    mlp: MLP,
    span: tracing::Span,
}

impl ParallelBlock {
    fn new(cfg: &Config, vb: VarBuilder) -> Result<Self> {
        let ln = candle_nn::layer_norm(cfg.n_embd, cfg.layer_norm_epsilon, vb.pp("ln"))?;
        let mixer = MHA::new(cfg, vb.pp("mixer"))?;
        let mlp = MLP::new(cfg, vb.pp("mlp"))?;
        Ok(Self {
            ln,
            mixer,
            mlp,
            span: tracing::span!(tracing::Level::TRACE, "block"),
        })
    }

    fn forward(&mut self, xs: &Tensor, mask: Option<&Tensor>) -> Result<Tensor> {
        let _enter = self.span.enter();
        let residual = xs;
        let xs = xs.apply(&self.ln)?;
        let attn_outputs = self.mixer.forward(&xs, mask)?;
        let feed_forward_hidden_states = self.mlp.forward(&xs)?;
        attn_outputs + feed_forward_hidden_states + residual
    }

    fn clear_kv_cache(&mut self) {
        self.mixer.clear_kv_cache()
    }
}

#[derive(Debug, Clone)]
pub struct MixFormerSequentialForCausalLM {
    embedding: Embedding,
    blocks: Vec<ParallelBlock>,
    head: CausalLMHead,
    span: tracing::Span,
}

impl MixFormerSequentialForCausalLM {
    pub fn new_v2(cfg: &Config, vb: VarBuilder) -> Result<Self> {
        let vb_head = vb.pp("lm_head");
        let vb = vb.pp("transformer");
        let embedding = Embedding::new(cfg, vb.pp("embd"))?;
        let mut blocks = Vec::new();
        for i in 0..cfg.n_layer {
            let block = ParallelBlock::new(cfg, vb.pp("h").pp(i))?;
            blocks.push(block)
        }
        let head = CausalLMHead::new(cfg, vb_head)?;
        Ok(Self {
            embedding,
            blocks,
            head,
            span: tracing::span!(tracing::Level::TRACE, "mixformer"),
        })
    }

    pub fn new(cfg: &Config, vb: VarBuilder) -> Result<Self> {
        let vb = vb.pp("layers");
        let embedding = Embedding::new(cfg, vb.pp(0))?;
        let mut blocks = Vec::new();
        for i in 0..cfg.n_layer {
            let block = ParallelBlock::new(cfg, vb.pp(i + 1))?;
            blocks.push(block)
        }
        let head = CausalLMHead::new(cfg, vb.pp(cfg.n_layer + 1))?;
        Ok(Self {
            embedding,
            blocks,
            head,
            span: tracing::span!(tracing::Level::TRACE, "mixformer"),
        })
    }

    pub fn forward(&mut self, xs: &Tensor) -> Result<Tensor> {
        let _enter = self.span.enter();
        let (_b_size, seq_len) = xs.dims2()?;
        let mut xs = xs.apply(&self.embedding)?;
        let mask = if seq_len <= 1 {
            None
        } else {
            Some(get_mask(seq_len, xs.dtype(), xs.device())?)
        };
        for block in self.blocks.iter_mut() {
            xs = block.forward(&xs, mask.as_ref())?
        }
        xs.narrow(1, seq_len - 1, 1)?.apply(&self.head)?.squeeze(1)
    }

    pub fn forward_with_img(
        &mut self,
        bos_token: &Tensor,
        xs: &Tensor,
        img_embeds: &Tensor,
    ) -> Result<Tensor> {
        let _enter = self.span.enter();
        let xs = xs.apply(&self.embedding)?;
        let bos_token = bos_token.apply(&self.embedding)?;
        // Python implementation sequence order is <bos token embedding><img embedding><rest of text embedding>
        // https://github.com/vikhyat/moondream/blob/a9d788a20d1543fb1479edc54106e88cff7759d3/moondream/moondream.py#L43-L56
        let mut xs = Tensor::cat(&[bos_token, img_embeds.clone(), xs], 1)?;
        let (_b_size, seq_len, _embds) = xs.dims3()?;
        let mask = Some(get_mask(seq_len, xs.dtype(), xs.device())?);
        for block in self.blocks.iter_mut() {
            xs = block.forward(&xs, mask.as_ref())?
        }
        let xs = xs
            .narrow(1, seq_len - 1, 1)?
            .apply(&self.head)?
            .squeeze(1)?;
        Ok(xs)
    }

    pub fn clear_kv_cache(&mut self) {
        self.blocks.iter_mut().for_each(|b| b.clear_kv_cache())
    }
}<|MERGE_RESOLUTION|>--- conflicted
+++ resolved
@@ -156,10 +156,7 @@
         Ok(Self {
             sin: freqs.sin()?.to_dtype(dtype)?,
             cos: freqs.cos()?.to_dtype(dtype)?,
-<<<<<<< HEAD
             cos_sin,
-=======
->>>>>>> 11d4a3c5
         })
     }
 
@@ -195,7 +192,6 @@
     fc1: Linear,
     fc2: Linear,
     act: Activation,
-    span: tracing::Span,
 }
 
 impl MLP {
@@ -207,14 +203,12 @@
             fc1,
             fc2,
             act: cfg.activation_function,
-            span: tracing::span!(tracing::Level::TRACE, "mlp"),
         })
     }
 }
 
 impl Module for MLP {
     fn forward(&self, xs: &Tensor) -> Result<Tensor> {
-        let _enter = self.span.enter();
         xs.apply(&self.fc1)?.apply(&self.act)?.apply(&self.fc2)
     }
 }
@@ -251,9 +245,6 @@
     head_dim: usize,
     softmax_scale: f64,
     span: tracing::Span,
-    span_rope: tracing::Span,
-    span_mask: tracing::Span,
-    span_softmax: tracing::Span,
 }
 
 impl MHA {
@@ -273,9 +264,6 @@
             rotary_emb,
             softmax_scale,
             span: tracing::span!(tracing::Level::TRACE, "mha"),
-            span_rope: tracing::span!(tracing::Level::TRACE, "rope"),
-            span_mask: tracing::span!(tracing::Level::TRACE, "mask"),
-            span_softmax: tracing::span!(tracing::Level::TRACE, "softmax"),
         })
     }
     fn rotary_emb_qkv(&self, qkv: &Tensor, seqlen_offset: usize) -> Result<(Tensor, Tensor, Tensor)> {
@@ -306,14 +294,7 @@
             Some((prev_k, _)) => prev_k.dim(1)?,
         };
         // In the python implementation, a single tensor is returned with the third axis of size 3.
-<<<<<<< HEAD
         let (q, k, v) = self.rotary_emb_qkv(&qkv, seqlen_offset)?;
-=======
-        let (q, k, v) = {
-            let _enter = self.span_rope.enter();
-            self.rotary_emb.apply_rotary_emb_qkv(&qkv, seqlen_offset)?
-        };
->>>>>>> 11d4a3c5
         let (k, v) = match &self.kv_cache {
             None => (k, v),
             Some((prev_k, prev_v)) => {
@@ -334,18 +315,10 @@
         let attn_weights = match mask {
             None => attn_weights,
             Some(mask) => {
-<<<<<<< HEAD
-=======
-                let _enter = self.span_mask.enter();
->>>>>>> 11d4a3c5
                 attn_weights.broadcast_add(mask)?
             }
         };
         let attn_weights = {
-<<<<<<< HEAD
-=======
-            let _enter = self.span_softmax.enter();
->>>>>>> 11d4a3c5
             candle_nn::ops::softmax_last_dim(&attn_weights)?
         };
 
