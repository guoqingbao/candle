use crate::backend::{BackendDevice, BackendStorage};
use crate::op::{BinaryOpT, CmpOp, ReduceOp, UnaryOpT};
use crate::{CpuStorage, DType, Layout, Result, Shape, WithDType};
pub use candle_kernels as kernels;
pub use cudarc;
use cudarc::cublas::{Gemm, GemmConfig, StridedBatchedConfig};
use cudarc::driver::{
    CudaFunction, CudaSlice, DevicePtr, DeviceRepr, DeviceSlice, LaunchAsync, LaunchConfig,
    ValidAsZeroBits,
};
use half::{bf16, f16};
use std::sync::{Arc, Mutex};

/// cudarc related errors
#[derive(thiserror::Error, Debug)]
pub enum CudaError {
    #[error(transparent)]
    Cuda(#[from] cudarc::driver::DriverError),

    #[error(transparent)]
    Compiler(#[from] cudarc::nvrtc::CompileError),

    #[error(transparent)]
    Cublas(#[from] cudarc::cublas::result::CublasError),

    #[error(transparent)]
    Curand(#[from] cudarc::curand::result::CurandError),

    #[error("missing kernel '{module_name}'")]
    MissingKernel { module_name: String },

    #[error("unsupported dtype {dtype:?} for {op}")]
    UnsupportedDtype { dtype: DType, op: &'static str },

    #[error("internal error '{0}'")]
    InternalError(&'static str),

    #[error("matmul is only supported for contiguous tensors lstride: {lhs_stride:?} rstride: {rhs_stride:?} mnk: {mnk:?}")]
    MatMulNonContiguous {
        lhs_stride: Vec<usize>,
        rhs_stride: Vec<usize>,
        mnk: (usize, usize, usize),
    },

    #[error("{msg}, expected: {expected:?}, got: {got:?}")]
    UnexpectedDType {
        msg: &'static str,
        expected: DType,
        got: DType,
    },

    #[error("{cuda} when loading {module_name}")]
    Load {
        cuda: cudarc::driver::DriverError,
        module_name: String,
    },
}

impl From<CudaError> for crate::Error {
    fn from(val: CudaError) -> Self {
        crate::Error::Cuda(Box::new(val)).bt()
    }
}

/// Unique identifier for cuda devices.
#[derive(Clone, Copy, Debug, PartialEq, Eq, Hash)]
pub struct DeviceId(usize);

impl DeviceId {
    fn new() -> Self {
        // https://users.rust-lang.org/t/idiomatic-rust-way-to-generate-unique-id/33805
        use std::sync::atomic;
        static COUNTER: atomic::AtomicUsize = atomic::AtomicUsize::new(1);
        Self(COUNTER.fetch_add(1, atomic::Ordering::Relaxed))
    }
}

struct CudaRng(cudarc::curand::CudaRng);
unsafe impl Send for CudaRng {}

#[derive(Clone)]
pub struct CudaDevice {
    id: DeviceId,
    device: Arc<cudarc::driver::CudaDevice>,
    blas: Arc<cudarc::cublas::CudaBlas>,
    curand: Arc<Mutex<CudaRng>>,
}

impl std::fmt::Debug for CudaDevice {
    fn fmt(&self, f: &mut std::fmt::Formatter<'_>) -> std::fmt::Result {
        write!(f, "CudaDevice({:?})", self.id)
    }
}

impl std::ops::Deref for CudaDevice {
    type Target = Arc<cudarc::driver::CudaDevice>;

    fn deref(&self) -> &Self::Target {
        &self.device
    }
}

pub trait WrapErr<O> {
    fn w(self) -> std::result::Result<O, crate::Error>;
}

impl<O, E: Into<CudaError>> WrapErr<O> for std::result::Result<O, E> {
    fn w(self) -> std::result::Result<O, crate::Error> {
        self.map_err(|e| crate::Error::Cuda(Box::new(e.into())))
    }
}

impl CudaDevice {
    pub fn cuda_device(&self) -> Arc<cudarc::driver::CudaDevice> {
        self.device.clone()
    }

    pub fn id(&self) -> DeviceId {
        self.id
    }

    fn const_impl(&self, v: f64, shape: &Shape, dtype: DType) -> Result<CudaStorage> {
        let elem_count = shape.elem_count();
        let cfg = LaunchConfig::for_num_elems(elem_count as u32);
        let slice = match dtype {
            DType::U8 => {
                // SAFETY: Set later by running the fill kernel.
                let data = unsafe { self.alloc::<u8>(elem_count) }.w()?;
                let func = self.get_or_load_func("fill_u8", kernels::FILL)?;
                let params = (&data, v as u8, elem_count);
                unsafe { func.launch(cfg, params) }.w()?;
                CudaStorageSlice::U8(data)
            }
            DType::U32 => {
                // SAFETY: Set later by running the fill kernel.
                let data = unsafe { self.alloc::<u32>(elem_count) }.w()?;
                let func = self.get_or_load_func("fill_u32", kernels::FILL)?;
                let params = (&data, v as u32, elem_count);
                unsafe { func.launch(cfg, params) }.w()?;
                CudaStorageSlice::U32(data)
            }
            DType::I64 => {
                // SAFETY: Set later by running the fill kernel.
                let data = unsafe { self.alloc::<i64>(elem_count) }.w()?;
                let func = self.get_or_load_func("fill_i64", kernels::FILL)?;
                let params = (&data, v as i64, elem_count);
                unsafe { func.launch(cfg, params) }.w()?;
                CudaStorageSlice::I64(data)
            }
            DType::BF16 => {
                // SAFETY: Set later by running the fill kernel.
                let data = unsafe { self.alloc::<bf16>(elem_count) }.w()?;
                let func = self.get_or_load_func("fill_bf16", kernels::FILL)?;
                let params = (&data, bf16::from_f64(v), elem_count);
                unsafe { func.launch(cfg, params) }.w()?;
                CudaStorageSlice::BF16(data)
            }
            DType::F16 => {
                // SAFETY: Set later by running the fill kernel.
                let data = unsafe { self.alloc::<f16>(elem_count) }.w()?;
                let func = self.get_or_load_func("fill_f16", kernels::FILL)?;
                let params = (&data, f16::from_f64(v), elem_count);
                unsafe { func.launch(cfg, params) }.w()?;
                CudaStorageSlice::F16(data)
            }
            DType::F32 => {
                // SAFETY: Set later by running the fill kernel.
                let data = unsafe { self.alloc::<f32>(elem_count) }.w()?;
                let func = self.get_or_load_func("fill_f32", kernels::FILL)?;
                let params = (&data, v as f32, elem_count);
                unsafe { func.launch(cfg, params) }.w()?;
                CudaStorageSlice::F32(data)
            }
            DType::F64 => {
                // SAFETY: Set later by running the fill kernel.
                let data = unsafe { self.alloc::<f64>(elem_count) }.w()?;
                let func = self.get_or_load_func("fill_f64", kernels::FILL)?;
                let params = (&data, v, elem_count);
                unsafe { func.launch(cfg, params) }.w()?;
                CudaStorageSlice::F64(data)
            }
        };
        Ok(CudaStorage {
            slice,
            device: self.clone(),
        })
    }

    pub fn get_or_load_func(&self, module_name: &str, ptx: &'static str) -> Result<CudaFunction> {
        if !self.has_func(module_name, module_name) {
            // Leaking the string here is a bit sad but we need a &'static str and this is only
            // done once per kernel name.
            let static_module_name = Box::leak(module_name.to_string().into_boxed_str());
            self.load_ptx(ptx.into(), module_name, &[static_module_name])
                .map_err(|cuda| CudaError::Load {
                    cuda,
                    module_name: module_name.to_string(),
                })
                .w()?;
        }
        self.get_func(module_name, module_name)
            // Clippy recommends this `ok_or` rather than `ok_or_else` so hopefully the compiler is
            // able to only build the error value if needed.
            .ok_or(CudaError::MissingKernel {
                module_name: module_name.to_string(),
            })
            .w()
    }
}

impl BackendDevice for CudaDevice {
    type Storage = CudaStorage;

    fn new(ordinal: usize) -> Result<Self> {
        let device = cudarc::driver::CudaDevice::new(ordinal).w()?;
        let blas = cudarc::cublas::CudaBlas::new(device.clone()).w()?;
        let curand = cudarc::curand::CudaRng::new(299792458, device.clone()).w()?;
        Ok(Self {
            id: DeviceId::new(),
            device,
            blas: Arc::new(blas),
            curand: Arc::new(Mutex::new(CudaRng(curand))),
        })
    }

    fn set_seed(&self, seed: u64) -> Result<()> {
        // We do not call set_seed but instead create a new curand object. This ensures that the
        // state will be identical and the same random numbers will be generated.
        let mut curand = self.curand.lock().unwrap();
        curand.0 = cudarc::curand::CudaRng::new(seed, self.device.clone()).w()?;
        Ok(())
    }

    fn location(&self) -> crate::DeviceLocation {
        crate::DeviceLocation::Cuda {
            gpu_id: self.device.ordinal(),
        }
    }

    fn same_device(&self, rhs: &Self) -> bool {
        self.id == rhs.id
    }

    fn zeros_impl(&self, shape: &Shape, dtype: DType) -> Result<CudaStorage> {
        let elem_count = shape.elem_count();
        let slice = match dtype {
            DType::U8 => {
                let data = self.alloc_zeros::<u8>(elem_count).w()?;
                CudaStorageSlice::U8(data)
            }
            DType::U32 => {
                let data = self.alloc_zeros::<u32>(elem_count).w()?;
                CudaStorageSlice::U32(data)
            }
            DType::I64 => {
                let data = self.alloc_zeros::<i64>(elem_count).w()?;
                CudaStorageSlice::I64(data)
            }
            DType::BF16 => {
                let data = self.alloc_zeros::<bf16>(elem_count).w()?;
                CudaStorageSlice::BF16(data)
            }
            DType::F16 => {
                let data = self.alloc_zeros::<f16>(elem_count).w()?;
                CudaStorageSlice::F16(data)
            }
            DType::F32 => {
                let data = self.alloc_zeros::<f32>(elem_count).w()?;
                CudaStorageSlice::F32(data)
            }
            DType::F64 => {
                let data = self.alloc_zeros::<f64>(elem_count).w()?;
                CudaStorageSlice::F64(data)
            }
        };
        Ok(CudaStorage {
            slice,
            device: self.clone(),
        })
    }

    fn rand_uniform(&self, shape: &Shape, dtype: DType, lo: f64, up: f64) -> Result<CudaStorage> {
        let elem_count = shape.elem_count();
        let curand = self.curand.lock().unwrap();
        let slice = match dtype {
            // TODO: Add support for F16 and BF16 though this is likely to require some upstream
            // cudarc changes.
            DType::U8 | DType::U32 | DType::I64 | DType::F16 | DType::BF16 => {
                Err(CudaError::UnsupportedDtype {
                    dtype,
                    op: "rand_uniform",
                })
                .w()?
            }
            DType::F32 => {
                let mut data = unsafe { self.alloc::<f32>(elem_count) }.w()?;
                curand.0.fill_with_uniform(&mut data).w()?;
                CudaStorageSlice::F32(data)
            }
            DType::F64 => {
                let mut data = unsafe { self.alloc::<f64>(elem_count) }.w()?;
                curand.0.fill_with_uniform(&mut data).w()?;
                CudaStorageSlice::F64(data)
            }
        };
        let slice = if lo == 0. && up == 1.0 {
            slice
        } else {
            let layout = Layout::contiguous(shape);
            Affine(up - lo, lo).map(&slice, self, &layout)?
        };
        Ok(CudaStorage {
            slice,
            device: self.clone(),
        })
    }

    fn rand_normal(&self, shape: &Shape, dtype: DType, mean: f64, std: f64) -> Result<CudaStorage> {
        // TODO: Add support for F16 and BF16 though this is likely to require some upstream
        // cudarc changes.
        let elem_count = shape.elem_count();
        let curand = self.curand.lock().unwrap();
        // curand can only generate an odd number of values.
        // https://github.com/huggingface/candle/issues/734
        let elem_count_round = if elem_count % 2 == 1 {
            elem_count + 1
        } else {
            elem_count
        };
        let slice = match dtype {
            DType::U8 | DType::U32 | DType::I64 | DType::F16 | DType::BF16 => {
                Err(CudaError::UnsupportedDtype {
                    dtype,
                    op: "rand_normal",
                })
                .w()?
            }
            DType::F32 => {
                let mut data = unsafe { self.alloc::<f32>(elem_count_round) }.w()?;
                curand
                    .0
                    .fill_with_normal(&mut data, mean as f32, std as f32)
                    .w()?;
                CudaStorageSlice::F32(data)
            }
            DType::F64 => {
                let mut data = unsafe { self.alloc::<f64>(elem_count_round) }.w()?;
                curand.0.fill_with_normal(&mut data, mean, std).w()?;
                CudaStorageSlice::F64(data)
            }
        };
        Ok(CudaStorage {
            slice,
            device: self.clone(),
        })
    }

    fn ones_impl(&self, shape: &Shape, dtype: DType) -> Result<CudaStorage> {
        self.const_impl(1., shape, dtype)
    }

    fn storage_from_cpu_storage(&self, storage: &CpuStorage) -> Result<CudaStorage> {
        let slice = match storage {
            CpuStorage::U8(storage) => {
                let data = self.htod_sync_copy(storage).w()?;
                CudaStorageSlice::U8(data)
            }
            CpuStorage::U32(storage) => {
                let data = self.htod_sync_copy(storage).w()?;
                CudaStorageSlice::U32(data)
            }
            CpuStorage::I64(storage) => {
                let data = self.htod_sync_copy(storage).w()?;
                CudaStorageSlice::I64(data)
            }
            CpuStorage::BF16(storage) => {
                let data = self.htod_sync_copy(storage).w()?;
                CudaStorageSlice::BF16(data)
            }
            CpuStorage::F16(storage) => {
                let data = self.htod_sync_copy(storage).w()?;
                CudaStorageSlice::F16(data)
            }
            CpuStorage::F32(storage) => {
                let data = self.htod_sync_copy(storage).w()?;
                CudaStorageSlice::F32(data)
            }
            CpuStorage::F64(storage) => {
                let data = self.htod_sync_copy(storage).w()?;
                CudaStorageSlice::F64(data)
            }
        };
        Ok(CudaStorage {
            slice,
            device: self.clone(),
        })
    }
}

#[derive(Debug)]
pub enum CudaStorageSlice {
    U8(CudaSlice<u8>),
    U32(CudaSlice<u32>),
    I64(CudaSlice<i64>),
    BF16(CudaSlice<bf16>),
    F16(CudaSlice<f16>),
    F32(CudaSlice<f32>),
    F64(CudaSlice<f64>),
}
type S = CudaStorageSlice;

pub trait Map1 {
    fn f<T: DeviceRepr + WithDType + ValidAsZeroBits>(
        &self,
        src: &CudaSlice<T>,
        dev: &CudaDevice,
        layout: &Layout,
    ) -> Result<CudaSlice<T>>;

    fn map(&self, s: &S, d: &CudaDevice, l: &Layout) -> Result<S> {
        let out = match s {
            S::U8(s) => S::U8(self.f(s, d, l)?),
            S::U32(s) => S::U32(self.f(s, d, l)?),
            S::I64(s) => S::I64(self.f(s, d, l)?),
            S::BF16(s) => S::BF16(self.f(s, d, l)?),
            S::F16(s) => S::F16(self.f(s, d, l)?),
            S::F32(s) => S::F32(self.f(s, d, l)?),
            S::F64(s) => S::F64(self.f(s, d, l)?),
        };
        Ok(out)
    }
}

pub trait Map2 {
    fn f<T: DeviceRepr + WithDType + ValidAsZeroBits>(
        &self,
        src1: &CudaSlice<T>,
        layout1: &Layout,
        src2: &CudaSlice<T>,
        layout2: &Layout,
        dev: &CudaDevice,
    ) -> Result<CudaSlice<T>>;

    fn map(&self, s1: &S, l1: &Layout, s2: &S, l2: &Layout, d: &CudaDevice) -> Result<S> {
        let out = match (s1, s2) {
            (S::U8(s1), S::U8(s2)) => S::U8(self.f(s1, l1, s2, l2, d)?),
            (S::U32(s1), S::U32(s2)) => S::U32(self.f(s1, l1, s2, l2, d)?),
            (S::I64(s1), S::I64(s2)) => S::I64(self.f(s1, l1, s2, l2, d)?),
            (S::BF16(s1), S::BF16(s2)) => S::BF16(self.f(s1, l1, s2, l2, d)?),
            (S::F16(s1), S::F16(s2)) => S::F16(self.f(s1, l1, s2, l2, d)?),
            (S::F32(s1), S::F32(s2)) => S::F32(self.f(s1, l1, s2, l2, d)?),
            (S::F64(s1), S::F64(s2)) => S::F64(self.f(s1, l1, s2, l2, d)?),
            _ => Err(CudaError::InternalError("dtype mismatch in binary op"))?,
        };
        Ok(out)
    }
}

pub trait Map2InPlace {
    fn f<T: DeviceRepr + WithDType + ValidAsZeroBits>(
        &self,
        dst: &mut CudaSlice<T>,
        dst_shape: &Shape,
        src: &CudaSlice<T>,
        src_l: &Layout,
        dev: &CudaDevice,
    ) -> Result<()>;

    fn map(
        &self,
        dst: &mut S,
        dst_s: &Shape,
        src: &S,
        src_l: &Layout,
        d: &CudaDevice,
    ) -> Result<()> {
        match (dst, src) {
            (S::U8(dst), S::U8(src)) => self.f(dst, dst_s, src, src_l, d),
            (S::U32(dst), S::U32(src)) => self.f(dst, dst_s, src, src_l, d),
            (S::I64(dst), S::I64(src)) => self.f(dst, dst_s, src, src_l, d),
            (S::BF16(dst), S::BF16(src)) => self.f(dst, dst_s, src, src_l, d),
            (S::F16(dst), S::F16(src)) => self.f(dst, dst_s, src, src_l, d),
            (S::F32(dst), S::F32(src)) => self.f(dst, dst_s, src, src_l, d),
            (S::F64(dst), S::F64(src)) => self.f(dst, dst_s, src, src_l, d),
            _ => Err(CudaError::InternalError("dtype mismatch in binary op"))?,
        }
    }
}

pub trait Map1Any {
    fn f<T: DeviceRepr + WithDType + ValidAsZeroBits, W: Fn(CudaSlice<T>) -> S>(
        &self,
        src: &CudaSlice<T>,
        dev: &CudaDevice,
        layout: &Layout,
        wrap: W,
    ) -> Result<S>;

    fn map(&self, s: &S, d: &CudaDevice, l: &Layout) -> Result<S> {
        let out = match s {
            S::U8(s) => self.f(s, d, l, S::U8)?,
            S::U32(s) => self.f(s, d, l, S::U32)?,
            S::I64(s) => self.f(s, d, l, S::I64)?,
            S::BF16(s) => self.f(s, d, l, S::BF16)?,
            S::F16(s) => self.f(s, d, l, S::F16)?,
            S::F32(s) => self.f(s, d, l, S::F32)?,
            S::F64(s) => self.f(s, d, l, S::F64)?,
        };
        Ok(out)
    }
}

pub trait Map2Any {
    fn f<T: DeviceRepr + WithDType + ValidAsZeroBits>(
        &self,
        src1: &CudaSlice<T>,
        layout1: &Layout,
        src2: &CudaSlice<T>,
        layout2: &Layout,
        dev: &CudaDevice,
    ) -> Result<S>;

    fn map(&self, s1: &S, l1: &Layout, s2: &S, l2: &Layout, d: &CudaDevice) -> Result<S> {
        let out = match (s1, s2) {
            (S::U8(s1), S::U8(s2)) => self.f(s1, l1, s2, l2, d)?,
            (S::U32(s1), S::U32(s2)) => self.f(s1, l1, s2, l2, d)?,
            (S::I64(s1), S::I64(s2)) => self.f(s1, l1, s2, l2, d)?,
            (S::BF16(s1), S::BF16(s2)) => self.f(s1, l1, s2, l2, d)?,
            (S::F16(s1), S::F16(s2)) => self.f(s1, l1, s2, l2, d)?,
            (S::F32(s1), S::F32(s2)) => self.f(s1, l1, s2, l2, d)?,
            (S::F64(s1), S::F64(s2)) => self.f(s1, l1, s2, l2, d)?,
            _ => Err(CudaError::InternalError("dtype mismatch in binary op")).w()?,
        };
        Ok(out)
    }
}

struct Clone;
impl Map1 for Clone {
    fn f<T: DeviceRepr>(
        &self,
        s: &CudaSlice<T>,
        _: &CudaDevice,
        _: &Layout,
    ) -> Result<CudaSlice<T>> {
        s.try_clone().w()
    }
}

pub fn kernel_name<T: WithDType>(root: &str) -> String {
    let dtype = T::DTYPE.as_str();
    format!("{root}_{dtype}")
}

struct Affine(f64, f64);
impl Map1 for Affine {
    fn f<T: DeviceRepr + WithDType>(
        &self,
        src: &CudaSlice<T>,
        dev: &CudaDevice,
        layout: &Layout,
    ) -> Result<CudaSlice<T>> {
        let shape = layout.shape();
        let dims = shape.dims();
        let el = shape.elem_count();
        let cfg = LaunchConfig::for_num_elems(el as u32);
        let ds = dev.htod_copy([dims, layout.stride()].concat()).w()?;
        let src = &src.slice(layout.start_offset()..);
        let func = dev.get_or_load_func(&kernel_name::<T>("affine"), kernels::AFFINE)?;
        // SAFETY: Set later by running the kernel.
        let out = unsafe { dev.alloc::<T>(el) }.w()?;
        let params = (
            el,
            dims.len(),
            &ds,
            src,
            &out,
            T::from_f64(self.0),
            T::from_f64(self.1),
        );
        // SAFETY: ffi.
        unsafe { func.launch(cfg, params) }.w()?;
        Ok(out)
    }
}

struct Elu(f64);
impl Map1 for Elu {
    fn f<T: DeviceRepr + WithDType>(
        &self,
        src: &CudaSlice<T>,
        dev: &CudaDevice,
        layout: &Layout,
    ) -> Result<CudaSlice<T>> {
        let shape = layout.shape();
        let dims = shape.dims();
        let el = shape.elem_count();
        let cfg = LaunchConfig::for_num_elems(el as u32);
        let ds = dev.htod_copy([dims, layout.stride()].concat()).w()?;
        let src = &src.slice(layout.start_offset()..);
        let func = dev.get_or_load_func(&kernel_name::<T>("uelu"), kernels::UNARY)?;
        // SAFETY: Set later by running the kernel.
        let out = unsafe { dev.alloc::<T>(el) }.w()?;
        let params = (el, dims.len(), &ds, T::from_f64(self.0), src, &out);
        // SAFETY: ffi.
        unsafe { func.launch(cfg, params) }.w()?;
        Ok(out)
    }
}

struct Im2Col1D {
    l_k: usize,
    stride: usize,
    dilation: usize,
    padding: usize,
}

impl Im2Col1D {
    fn l_out(&self, l: usize) -> usize {
        (l + 2 * self.padding - self.dilation * (self.l_k - 1) - 1) / self.stride + 1
    }
}

impl Map1 for Im2Col1D {
    fn f<T: DeviceRepr + WithDType>(
        &self,
        src: &CudaSlice<T>,
        dev: &CudaDevice,
        layout: &Layout,
    ) -> Result<CudaSlice<T>> {
        let shape = layout.shape();
        let dims = shape.dims();
        let l_out = self.l_out(dims[2]);
        let dst_el = dims[0] * l_out * dims[1] * self.l_k;
        let cfg = LaunchConfig::for_num_elems(dst_el as u32);
        let ds = dev.htod_copy([dims, layout.stride()].concat()).w()?;
        let src = &src.slice(layout.start_offset()..);
        let func = dev.get_or_load_func(&kernel_name::<T>("im2col1d"), kernels::CONV)?;
        // SAFETY: Set later by running the kernel.
        let dst = unsafe { dev.alloc::<T>(dst_el) }.w()?;
        let params = (
            dst_el,
            l_out,
            self.l_k,
            self.stride,
            self.padding,
            self.dilation,
            &ds,
            src,
            &dst,
        );
        // SAFETY: ffi.
        unsafe { func.launch(cfg, params) }.w()?;
        Ok(dst)
    }
}

struct Im2Col {
    h_k: usize,
    w_k: usize,
    stride: usize,
    dilation: usize,
    padding: usize,
}

impl Im2Col {
    fn hw_out(&self, h: usize, w: usize) -> (usize, usize) {
        let h_out = (h + 2 * self.padding - self.dilation * (self.h_k - 1) - 1) / self.stride + 1;
        let w_out = (w + 2 * self.padding - self.dilation * (self.w_k - 1) - 1) / self.stride + 1;
        (h_out, w_out)
    }
}

impl Map1 for Im2Col {
    fn f<T: DeviceRepr + WithDType>(
        &self,
        src: &CudaSlice<T>,
        dev: &CudaDevice,
        layout: &Layout,
    ) -> Result<CudaSlice<T>> {
        let shape = layout.shape();
        let dims = shape.dims();
        let (h_out, w_out) = self.hw_out(dims[2], dims[3]);
        let dst_el = dims[0] * h_out * w_out * dims[1] * self.h_k * self.w_k;
        let cfg = LaunchConfig::for_num_elems(dst_el as u32);
        let ds = dev.htod_copy([dims, layout.stride()].concat()).w()?;
        let src = &src.slice(layout.start_offset()..);
        let func = dev.get_or_load_func(&kernel_name::<T>("im2col"), kernels::CONV)?;
        // SAFETY: Set later by running the kernel.
        let dst = unsafe { dev.alloc::<T>(dst_el) }.w()?;
        let params = (
            dst_el,
            h_out,
            w_out,
            self.h_k,
            self.w_k,
            self.stride,
            self.padding,
            self.dilation,
            &ds,
            src,
            &dst,
        );
        // SAFETY: ffi.
        unsafe { func.launch(cfg, params) }.w()?;
        Ok(dst)
    }
}

struct Powf(f64);
impl Map1 for Powf {
    fn f<T: DeviceRepr + WithDType>(
        &self,
        src: &CudaSlice<T>,
        dev: &CudaDevice,
        layout: &Layout,
    ) -> Result<CudaSlice<T>> {
        let shape = layout.shape();
        let dims = shape.dims();
        let el = shape.elem_count();
        let cfg = LaunchConfig::for_num_elems(el as u32);
        let ds = dev.htod_copy([dims, layout.stride()].concat()).w()?;
        let src = &src.slice(layout.start_offset()..);
        let func = dev.get_or_load_func(&kernel_name::<T>("upowf"), kernels::UNARY)?;
        // SAFETY: Set later by running the kernel.
        let out = unsafe { dev.alloc::<T>(el) }.w()?;
        let params = (el, dims.len(), &ds, T::from_f64(self.0), src, &out);
        // SAFETY: ffi.
        unsafe { func.launch(cfg, params) }.w()?;
        Ok(out)
    }
}

struct Sum<'a>(&'a [usize]);
impl<'a> Map1 for Sum<'a> {
    fn f<T: DeviceRepr + WithDType + ValidAsZeroBits>(
        &self,
        src: &CudaSlice<T>,
        dev: &CudaDevice,
        layout: &Layout,
    ) -> Result<CudaSlice<T>> {
        let shape = layout.shape();
        let src_dims = shape.dims();
        let el = shape.elem_count();
        let mut dst_el = el;
        for &sum_dim in self.0.iter() {
            dst_el /= src_dims[sum_dim];
        }
        let mut sum_dims = self.0.to_vec();
        // Sort the sum_dims as they have to be processed from left to right when converting the
        // indexes.
        sum_dims.sort();
        let sum_dims_l: Vec<usize> = sum_dims.iter().map(|&d| src_dims[d]).collect();
        let sum_dims_s: Vec<usize> = sum_dims
            .iter()
            .map(|&d| src_dims[d + 1..].iter().product::<usize>())
            .collect();
        let cfg = LaunchConfig::for_num_elems(el as u32);
        let ds = dev
            .htod_copy([src_dims, layout.stride(), &sum_dims_l, &sum_dims_s].concat())
            .w()?;
        let src = &src.slice(layout.start_offset()..);
        let func = dev.get_or_load_func(&kernel_name::<T>("sum"), kernels::REDUCE)?;
        let out = dev.alloc_zeros::<T>(dst_el).w()?;
        let params = (el, src_dims.len(), sum_dims.len(), &ds, src, &out);
        // SAFETY: ffi.
        unsafe { func.launch(cfg, params) }.w()?;
        Ok(out)
    }
}

struct FastReduce<'a>(&'a [usize], ReduceOp);
impl<'a> Map1Any for FastReduce<'a> {
    fn f<T: DeviceRepr + WithDType + ValidAsZeroBits, W: Fn(CudaSlice<T>) -> S>(
        &self,
        src: &CudaSlice<T>,
        dev: &CudaDevice,
        layout: &Layout,
        wrap: W,
    ) -> Result<S> {
        let src_stride = layout.stride();
        let src_dims = layout.shape().dims();
        let src_el: usize = src_dims.iter().product();
        // Source dims and strides with the sum dims at the end.
        let mut dims = vec![];
        let mut stride = vec![];
        let mut dst_el: usize = 1;
        for (dim_idx, &d) in src_dims.iter().enumerate() {
            if !self.0.contains(&dim_idx) {
                dst_el *= d;
                dims.push(d);
                stride.push(src_stride[dim_idx]);
            }
        }
        for &dim_idx in self.0.iter() {
            dims.push(src_dims[dim_idx]);
            stride.push(src_stride[dim_idx]);
        }
        let el_to_sum_per_block = src_el / dst_el;
        // The reduction loop requires the shared array to be properly initialized and for
        // this we want the number of threads to be a power of two.
        let block_dim = usize::min(1024, el_to_sum_per_block).next_power_of_two();
        let cfg = LaunchConfig {
            // TODO: Maybe use grid_y if the output is too large?
            // TODO: Specialized implementation when reducing on no or all dimensions or when
            // reducing only aggregate a small number of elements together.
            grid_dim: (dst_el as u32, 1, 1),
            block_dim: (block_dim as u32, 1, 1),
            shared_mem_bytes: 0,
        };
        let ds = dev
            .htod_copy([dims.as_slice(), stride.as_slice()].concat())
            .w()?;
        let src = &src.slice(layout.start_offset()..);
        let (name, check_empty, return_index) = match self.1 {
            ReduceOp::Sum => ("fast_sum", false, false),
            ReduceOp::Min => ("fast_min", true, false),
            ReduceOp::Max => ("fast_max", true, false),
            ReduceOp::ArgMin => ("fast_argmin", true, true),
            ReduceOp::ArgMax => ("fast_argmax", true, true),
        };
        if check_empty && layout.shape().elem_count() == 0 {
            Err(crate::Error::EmptyTensor { op: "reduce" }.bt())?
        }
        let func = dev.get_or_load_func(&kernel_name::<T>(name), kernels::REDUCE)?;
        if return_index {
            // SAFETY: filled in by the follow up kernel.
            let out = unsafe { dev.alloc::<u32>(dst_el) }.w()?;
            let params = (src_el, el_to_sum_per_block, src_dims.len(), &ds, src, &out);
            // SAFETY: ffi.
            unsafe { func.launch(cfg, params) }.w()?;
            Ok(S::U32(out))
        } else {
            // SAFETY: filled in by the follow up kernel.
            let out = unsafe { dev.alloc::<T>(dst_el) }.w()?;
            let params = (src_el, el_to_sum_per_block, src_dims.len(), &ds, src, &out);
            // SAFETY: ffi.
            unsafe { func.launch(cfg, params) }.w()?;
            Ok(wrap(out))
        }
    }
}

impl<U: UnaryOpT> Map1 for U {
    fn f<T: DeviceRepr + WithDType + ValidAsZeroBits>(
        &self,
        src: &CudaSlice<T>,
        dev: &CudaDevice,
        layout: &Layout,
    ) -> Result<CudaSlice<T>> {
        let shape = layout.shape();
        let dims = shape.dims();
        let el_count = shape.elem_count();
        let cfg = LaunchConfig::for_num_elems(el_count as u32);
        let ds = dev.htod_copy([dims, layout.stride()].concat()).w()?;
        let src = &src.slice(layout.start_offset()..);
        let func = dev.get_or_load_func(&kernel_name::<T>(U::KERNEL), kernels::UNARY)?;
        // SAFETY: Set later by running the kernel.
        let out = unsafe { dev.alloc::<T>(el_count) }.w()?;
        let params = (el_count, dims.len(), &ds, src, &out);
        // SAFETY: ffi.
        unsafe { func.launch(cfg, params) }.w()?;
        Ok(out)
    }
}

struct IndexSelect<'a>(&'a CudaStorage, &'a Layout, usize);
impl<'a> Map1 for IndexSelect<'a> {
    fn f<T: DeviceRepr + WithDType + ValidAsZeroBits>(
        &self,
        src: &CudaSlice<T>,
        dev: &CudaDevice,
        src_l: &Layout,
    ) -> Result<CudaSlice<T>> {
        let ids_l = &self.1;
        let (name, ids) = match &self.0.slice {
            CudaStorageSlice::U32(slice) => {
                ("is_u32", *slice.slice(ids_l.start_offset()..).device_ptr())
            }
            CudaStorageSlice::U8(slice) => {
                ("is_u8", *slice.slice(ids_l.start_offset()..).device_ptr())
            }
            CudaStorageSlice::I64(slice) => {
                ("is_i64", *slice.slice(ids_l.start_offset()..).device_ptr())
            }
            _ => Err(CudaError::UnexpectedDType {
                msg: "index_select ids should be u8 or u32",
                expected: DType::U32,
                got: self.0.dtype(),
            })
            .w()?,
        };
        let ids_shape = ids_l.shape();
        let ids_dims = ids_shape.dims();
        let ds = dev.htod_copy([ids_dims, ids_l.stride()].concat()).w()?;
        let src = match src_l.contiguous_offsets() {
            Some((o1, o2)) => src.slice(o1..o2),
            None => Err(crate::Error::RequiresContiguous { op: "index-select" }.bt())?,
        };
        let left_size: usize = src_l.dims()[..self.2].iter().product();
        let right_size: usize = src_l.dims()[self.2 + 1..].iter().product();
        let src_dim_size = src_l.dims()[self.2];
        let ids_dim_size = ids_shape.elem_count();
        let dst_el = ids_shape.elem_count() * left_size * right_size;
        let cfg = LaunchConfig::for_num_elems(dst_el as u32);
        let func = dev.get_or_load_func(&kernel_name::<T>(name), kernels::INDEXING)?;
        // SAFETY: Set later by running the kernel.
        let out = unsafe { dev.alloc::<T>(dst_el) }.w()?;
        let params = (
            dst_el,
            ids_dims.len(),
            &ds,
            ids,
            &src,
            &out,
            left_size,
            src_dim_size,
            ids_dim_size,
            right_size,
        );
        // SAFETY: ffi.
        unsafe { func.launch(cfg, params) }.w()?;
        Ok(out)
    }
}

struct Gather<'a>(&'a CudaStorage, &'a Layout, usize);
impl<'a> Map1 for Gather<'a> {
    fn f<T: DeviceRepr + WithDType + ValidAsZeroBits>(
        &self,
        src: &CudaSlice<T>,
        dev: &CudaDevice,
        src_l: &Layout,
    ) -> Result<CudaSlice<T>> {
        let ids = &self.0;
        let ids_l = &self.1;
        let dim = self.2;
        let (ids_o1, ids_o2) = match ids_l.contiguous_offsets() {
            Some(o12) => o12,
            None => Err(crate::Error::RequiresContiguous { op: "gather" }.bt())?,
        };
        let (name, ids) = match &ids.slice {
            CudaStorageSlice::U32(slice) => {
                ("gather_u32", *slice.slice(ids_o1..ids_o2).device_ptr())
            }
            CudaStorageSlice::U8(slice) => ("gather_u8", *slice.slice(ids_o1..ids_o2).device_ptr()),
            CudaStorageSlice::I64(slice) => {
                ("gather_i64", *slice.slice(ids_o1..ids_o2).device_ptr())
            }
            _ => Err(CudaError::UnexpectedDType {
                msg: "gather ids should be u8/u32/i64",
                expected: DType::U32,
                got: ids.dtype(),
            })?,
        };
        let el = ids_l.shape().elem_count();
        let cfg = LaunchConfig::for_num_elems(el as u32);
        let src = match src_l.contiguous_offsets() {
            Some((o1, o2)) => src.slice(o1..o2),
            None => Err(crate::Error::RequiresContiguous { op: "gather" }.bt())?,
        };
        let left_sz: usize = src_l.dims()[..dim].iter().product();
        let right_sz: usize = src_l.dims()[dim + 1..].iter().product();
        let src_dim_sz = src_l.dims()[dim];
        let ids_dim_sz = ids_l.dims()[dim];
        let func = dev.get_or_load_func(&kernel_name::<T>(name), kernels::INDEXING)?;
        // SAFETY: Set later by running the kernel.
        let out = unsafe { dev.alloc::<T>(el) }.w()?;
        let params = (
            el, ids, &src, &out, left_sz, src_dim_sz, ids_dim_sz, right_sz,
        );
        // SAFETY: ffi.
        unsafe { func.launch(cfg, params) }.w()?;
        Ok(out)
    }
}

struct IndexAdd<'a>(&'a CudaStorage, &'a Layout, usize);
impl<'a> Map2InPlace for IndexAdd<'a> {
    fn f<T: DeviceRepr + WithDType + ValidAsZeroBits>(
        &self,
        dst: &mut CudaSlice<T>,
        dst_shape: &Shape,
        src: &CudaSlice<T>,
        src_l: &Layout,
        dev: &CudaDevice,
    ) -> Result<()> {
        let ids = &self.0;
        let ids_l = &self.1;
        let dim = self.2;
        let (ids_o1, ids_o2) = match ids_l.contiguous_offsets() {
            Some(o12) => o12,
            None => Err(crate::Error::RequiresContiguous { op: "index-add" }.bt())?,
        };
        let (name, ids) = match &ids.slice {
            CudaStorageSlice::U32(slice) => ("ia_u32", *slice.slice(ids_o1..ids_o2).device_ptr()),
            CudaStorageSlice::I64(slice) => ("ia_i64", *slice.slice(ids_o1..ids_o2).device_ptr()),
            CudaStorageSlice::U8(slice) => ("ia_u8", *slice.slice(ids_o1..ids_o2).device_ptr()),
            _ => Err(CudaError::UnexpectedDType {
                msg: "index-add ids should be u8/u32/i64",
                expected: DType::U32,
                got: ids.dtype(),
            })?,
        };
        let src = match src_l.contiguous_offsets() {
            Some((o1, o2)) => src.slice(o1..o2),
            None => Err(crate::Error::RequiresContiguous { op: "index-add" }.bt())?,
        };
        let left_sz: usize = src_l.dims()[..dim].iter().product();
        let right_sz: usize = src_l.dims()[dim + 1..].iter().product();
        let src_dim_sz = src_l.dims()[dim];
        let dst_dim_sz = dst_shape.dims()[dim];
        let ids_dim_sz = ids_l.dims()[0];
        let cfg = LaunchConfig::for_num_elems((left_sz * right_sz) as u32);
        let func = dev.get_or_load_func(&kernel_name::<T>(name), kernels::INDEXING)?;
        // SAFETY: Set later by running the kernel.
        let params = (
            ids, ids_dim_sz, &src, dst, left_sz, src_dim_sz, dst_dim_sz, right_sz,
        );
        // SAFETY: ffi.
        unsafe { func.launch(cfg, params) }.w()?;
        Ok(())
    }
}

struct ScatterAdd<'a>(&'a CudaStorage, &'a Layout, usize);
impl<'a> Map2InPlace for ScatterAdd<'a> {
    fn f<T: DeviceRepr + WithDType + ValidAsZeroBits>(
        &self,
        dst: &mut CudaSlice<T>,
        dst_shape: &Shape,
        src: &CudaSlice<T>,
        src_l: &Layout,
        dev: &CudaDevice,
    ) -> Result<()> {
        let ids = &self.0;
        let ids_l = &self.1;
        let dim = self.2;
        let (ids_o1, ids_o2) = match ids_l.contiguous_offsets() {
            Some(o12) => o12,
            None => Err(crate::Error::RequiresContiguous { op: "scatter-add" }.bt())?,
        };
        let (name, ids) = match &ids.slice {
            CudaStorageSlice::U32(slice) => ("sa_u32", *slice.slice(ids_o1..ids_o2).device_ptr()),
            CudaStorageSlice::I64(slice) => ("sa_i64", *slice.slice(ids_o1..ids_o2).device_ptr()),
            CudaStorageSlice::U8(slice) => ("sa_u8", *slice.slice(ids_o1..ids_o2).device_ptr()),
            _ => Err(CudaError::UnexpectedDType {
                msg: "scatter-add ids should be u8/u32/i64",
                expected: DType::U32,
                got: ids.dtype(),
            })?,
        };
        let src = match src_l.contiguous_offsets() {
            Some((o1, o2)) => src.slice(o1..o2),
            None => Err(crate::Error::RequiresContiguous { op: "scatter-add" }.bt())?,
        };
        let left_sz: usize = src_l.dims()[..dim].iter().product();
        let right_sz: usize = src_l.dims()[dim + 1..].iter().product();
        let src_dim_sz = src_l.dims()[dim];
        let dst_dim_sz = dst_shape.dims()[dim];
        let cfg = LaunchConfig::for_num_elems((left_sz * right_sz) as u32);
        let func = dev.get_or_load_func(&kernel_name::<T>(name), kernels::INDEXING)?;
        // SAFETY: Set later by running the kernel.
        let params = (ids, &src, dst, left_sz, src_dim_sz, dst_dim_sz, right_sz);
        // SAFETY: ffi.
        unsafe { func.launch(cfg, params) }.w()?;
        Ok(())
    }
}

struct Conv1D<'a>(&'a crate::conv::ParamsConv1D);
impl<'a> Map2 for Conv1D<'a> {
    fn f<T: DeviceRepr + WithDType + ValidAsZeroBits>(
        &self,
        inp: &CudaSlice<T>,
        inp_l: &Layout,
        k: &CudaSlice<T>,
        k_l: &Layout,
        dev: &CudaDevice,
    ) -> Result<CudaSlice<T>> {
        // Kernel shape: (c_out, c_in_k, k_size)
        // Input shape: (b_size, c_in, l_in) or (c_in, l_in)
        let p = &self.0;
        let inp = &inp.slice(inp_l.start_offset()..);
        let k = &k.slice(k_l.start_offset()..);
        let shape = inp_l.shape();
        let dims = shape.dims();
        let el = shape.elem_count();
        let l_out = p.l_out();
        let dst_el = p.c_out * l_out * p.b_size;
        let cfg = LaunchConfig::for_num_elems(dst_el as u32);
        let func = dev.get_or_load_func(&kernel_name::<T>("conv1d"), kernels::CONV)?;
        // SAFETY: Set later by running the kernel.
        let out = unsafe { dev.alloc::<T>(dst_el) }.w()?;
        let ds = if dims.len() == 3 {
            [dims, inp_l.stride(), k_l.dims(), k_l.stride()].concat()
        } else if dims.len() == 2 {
            [&[1], dims, &[1], inp_l.stride(), k_l.dims(), k_l.stride()].concat()
        } else {
            crate::bail!("unexpected input shape for conv1d {dims:?}")
        };
        let ds = dev.htod_copy(ds).w()?;
        let params = (
            el, l_out, p.stride, p.padding, p.dilation, &ds, inp, k, &out,
        );
        // SAFETY: ffi.
        unsafe { func.launch(cfg, params) }.w()?;
        Ok(out)
    }
}

struct Conv2D<'a>(&'a crate::conv::ParamsConv2D);
impl<'a> Map2 for Conv2D<'a> {
    fn f<T: DeviceRepr + WithDType + ValidAsZeroBits>(
        &self,
        inp: &CudaSlice<T>,
        inp_l: &Layout,
        k: &CudaSlice<T>,
        k_l: &Layout,
        dev: &CudaDevice,
    ) -> Result<CudaSlice<T>> {
        // Kernel shape: (c_out, c_in_k, h_k, w_k)
        // Input shape: (b_size, c_in, h_in, w_in)
        let p = &self.0;
        let (out_w, out_h) = (p.out_w(), p.out_h());
        let dst_el = p.c_out * out_w * out_h * p.b_size;
        let inp = &inp.slice(inp_l.start_offset()..);
        let k = &k.slice(k_l.start_offset()..);
        let shape = inp_l.shape();
        let dims = shape.dims();
        let el = shape.elem_count();

        // SAFETY: Set later by running the kernel.
        let out = unsafe { dev.alloc::<T>(dst_el) }.w()?;
        let cfg = LaunchConfig::for_num_elems(dst_el as u32);
        let func = dev.get_or_load_func(&kernel_name::<T>("conv2d"), kernels::CONV)?;
        let ds = if dims.len() == 4 {
            [dims, inp_l.stride(), k_l.dims(), k_l.stride()].concat()
        } else {
            crate::bail!("unexpected input shape for conv2d {dims:?}")
        };
        let ds = dev.htod_copy(ds).w()?;
        let params = (
            el, out_w, out_h, p.stride, p.padding, p.dilation, &ds, inp, k, &out,
        );
        // SAFETY: ffi.
        unsafe { func.launch(cfg, params) }.w()?;
        Ok(out)
    }
}

struct ConvTranspose1D<'a>(&'a crate::conv::ParamsConvTranspose1D);
impl<'a> Map2 for ConvTranspose1D<'a> {
    fn f<T: DeviceRepr + WithDType + ValidAsZeroBits>(
        &self,
        inp: &CudaSlice<T>,
        inp_l: &Layout,
        k: &CudaSlice<T>,
        k_l: &Layout,
        dev: &CudaDevice,
    ) -> Result<CudaSlice<T>> {
        // Kernel shape: (c_in_k, c_out, l_k)
        // Input shape: (b_size, c_in, l_in)
        let p = &self.0;
        let l_out = p.l_out();
        let dst_el = p.c_out * l_out * p.b_size;
        let inp = &inp.slice(inp_l.start_offset()..);
        let k = &k.slice(k_l.start_offset()..);
        let shape = inp_l.shape();
        let dims = shape.dims();
        let el = shape.elem_count();

        // SAFETY: Set later by running the kernel.
        let out = unsafe { dev.alloc::<T>(dst_el) }.w()?;
        let cfg = LaunchConfig::for_num_elems(dst_el as u32);
        let func = dev.get_or_load_func(&kernel_name::<T>("conv_transpose1d"), kernels::CONV)?;
        let ds = if dims.len() == 3 {
            [dims, inp_l.stride(), k_l.dims(), k_l.stride()].concat()
        } else {
            crate::bail!("unexpected input shape for conv_transpose1d {dims:?}")
        };
        let ds = dev.htod_copy(ds).w()?;
        let params = (
            el,
            l_out,
            p.stride,
            p.padding,
            p.output_padding,
            p.dilation,
            &ds,
            inp,
            k,
            &out,
        );
        // SAFETY: ffi.
        unsafe { func.launch(cfg, params) }.w()?;
        Ok(out)
    }
}

struct ConvTranspose2D<'a>(&'a crate::conv::ParamsConvTranspose2D);
impl<'a> Map2 for ConvTranspose2D<'a> {
    fn f<T: DeviceRepr + WithDType + ValidAsZeroBits>(
        &self,
        inp: &CudaSlice<T>,
        inp_l: &Layout,
        k: &CudaSlice<T>,
        k_l: &Layout,
        dev: &CudaDevice,
    ) -> Result<CudaSlice<T>> {
        // Kernel shape: (c_in_k, c_out, h_k, w_k)
        // Input shape: (b_size, c_in, h_in, w_in)
        let p = &self.0;
        let (out_w, out_h) = (p.out_w(), p.out_h());
        let dst_el = p.c_out * out_w * out_h * p.b_size;
        let inp = &inp.slice(inp_l.start_offset()..);
        let k = &k.slice(k_l.start_offset()..);
        let shape = inp_l.shape();
        let dims = shape.dims();
        let el = shape.elem_count();

        // SAFETY: Set later by running the kernel.
        let out = unsafe { dev.alloc::<T>(dst_el) }.w()?;
        let cfg = LaunchConfig::for_num_elems(dst_el as u32);
        let func = dev.get_or_load_func(&kernel_name::<T>("conv_transpose2d"), kernels::CONV)?;
        let ds = if dims.len() == 4 {
            [dims, inp_l.stride(), k_l.dims(), k_l.stride()].concat()
        } else {
            crate::bail!("unexpected input shape for conv_transpose2d {dims:?}")
        };
        let ds = dev.htod_copy(ds).w()?;
        let params = (
            el,
            out_w,
            out_h,
            p.stride,
            p.padding,
            p.output_padding,
            p.dilation,
            &ds,
            inp,
            k,
            &out,
        );
        // SAFETY: ffi.
        unsafe { func.launch(cfg, params) }.w()?;
        Ok(out)
    }
}

enum PoolOp {
    Max,
    Avg,
}

struct Pool2D {
    w_k: usize,
    h_k: usize,
    w_stride: usize,
    h_stride: usize,
    op: PoolOp,
}

impl Map1 for Pool2D {
    fn f<T: DeviceRepr + WithDType + ValidAsZeroBits>(
        &self,
        inp: &CudaSlice<T>,
        dev: &CudaDevice,
        inp_l: &Layout,
    ) -> Result<CudaSlice<T>> {
        // Input shape: (b_size, c, h, w)
        let inp = &inp.slice(inp_l.start_offset()..);
        let shape = inp_l.shape();
        let dims = shape.dims();
        let ds = if dims.len() == 4 {
            [dims, inp_l.stride()].concat()
        } else {
            crate::bail!("unexpected input shape for pool {dims:?}")
        };
        let el = shape.elem_count();
        let out_w = (dims[2] - self.w_k) / self.w_stride + 1;
        let out_h = (dims[3] - self.h_k) / self.h_stride + 1;
        let dst_el = out_w * out_h * dims[0] * dims[1];
        let cfg = LaunchConfig::for_num_elems(dst_el as u32);
        let kname = match self.op {
            PoolOp::Max => "max_pool2d",
            PoolOp::Avg => "avg_pool2d",
        };
        let func = dev.get_or_load_func(&kernel_name::<T>(kname), kernels::CONV)?;
        // SAFETY: Set later by running the kernel.
        let out = unsafe { dev.alloc::<T>(dst_el) }.w()?;
        let ds = dev.htod_copy(ds).w()?;
        let params = (
            el,
            self.w_k,
            self.h_k,
            self.w_stride,
            self.h_stride,
            &ds,
            inp,
            &out,
        );
        // SAFETY: ffi.
        unsafe { func.launch(cfg, params) }.w()?;
        Ok(out)
    }
}

struct UpsampleNearest2D(usize, usize);
impl Map1 for UpsampleNearest2D {
    fn f<T: DeviceRepr + WithDType + ValidAsZeroBits>(
        &self,
        inp: &CudaSlice<T>,
        dev: &CudaDevice,
        inp_l: &Layout,
    ) -> Result<CudaSlice<T>> {
        // Input shape: (b_size, c, h, w)
        let inp = &inp.slice(inp_l.start_offset()..);
        let shape = inp_l.shape();
        let dims = shape.dims();
        let ds = if dims.len() == 4 {
            [dims, inp_l.stride()].concat()
        } else {
            crate::bail!("unexpected input shape for upsample {dims:?}")
        };
        let (out_w, out_h) = (self.0, self.1);
        let dst_el = out_w * out_h * dims[0] * dims[1];
        let cfg = LaunchConfig::for_num_elems(dst_el as u32);
        let func = dev.get_or_load_func(&kernel_name::<T>("upsample_nearest2d"), kernels::CONV)?;
        // SAFETY: Set later by running the kernel.
        let out = unsafe { dev.alloc::<T>(dst_el) }.w()?;
        let ds = dev.htod_copy(ds).w()?;
        let scale_w = dims[2] as f64 / out_w as f64;
        let scale_h = dims[3] as f64 / out_h as f64;
        let params = (out_w, out_h, scale_w, scale_h, &ds, inp, &out);
        // SAFETY: ffi.
        unsafe { func.launch(cfg, params) }.w()?;
        Ok(out)
    }
}

struct WhereCond<'a>(&'a CudaStorage, &'a Layout);
impl<'a> Map2 for WhereCond<'a> {
    fn f<T: DeviceRepr + WithDType + ValidAsZeroBits>(
        &self,
        t: &CudaSlice<T>,
        layout_t: &Layout,
        f: &CudaSlice<T>,
        layout_f: &Layout,
        dev: &CudaDevice,
    ) -> Result<CudaSlice<T>> {
        let ids_l = &self.1;
        let (ids, name) = match &self.0.slice {
            CudaStorageSlice::U8(slice) => {
                let ptr = *slice.slice(ids_l.start_offset()..).device_ptr();
                (ptr, "where_u8")
            }
            CudaStorageSlice::U32(slice) => {
                let ptr = *slice.slice(ids_l.start_offset()..).device_ptr();
                (ptr, "where_u32")
            }
            CudaStorageSlice::I64(slice) => {
                let ptr = *slice.slice(ids_l.start_offset()..).device_ptr();
                (ptr, "where_i64")
            }
            _ => Err(CudaError::UnexpectedDType {
                msg: "where conditions should be u8/u32/i64",
                expected: DType::U32,
                got: self.0.dtype(),
            })
            .w()?,
        };
        let shape = ids_l.shape();
        let dims = shape.dims();
        let el = shape.elem_count();
        let cfg = LaunchConfig::for_num_elems(el as u32);
        let ds = dev
            .htod_copy([dims, ids_l.stride(), layout_t.stride(), layout_f.stride()].concat())
            .w()?;
        let t = &t.slice(layout_t.start_offset()..);
        let f = &f.slice(layout_f.start_offset()..);
        let func = dev.get_or_load_func(&kernel_name::<T>(name), kernels::TERNARY)?;
        // SAFETY: Set later by running the kernel.
        let out = unsafe { dev.alloc::<T>(el) }.w()?;
        let params = (el, dims.len(), &ds, ids, t, f, &out);
        // SAFETY: ffi
        unsafe { func.launch(cfg, params) }.w()?;
        Ok(out)
    }
}

impl<U: crate::op::BinaryOpT> Map2 for U {
    fn f<T: DeviceRepr + WithDType + ValidAsZeroBits>(
        &self,
        lhs: &CudaSlice<T>,
        lhs_l: &Layout,
        rhs: &CudaSlice<T>,
        rhs_l: &Layout,
        dev: &CudaDevice,
    ) -> Result<CudaSlice<T>> {
        let shape = lhs_l.shape();
        let dims = shape.dims();
        let elem_count = shape.elem_count();
        let cfg = LaunchConfig::for_num_elems(elem_count as u32);
        let dims_and_strides = dev
            .htod_copy([dims, lhs_l.stride(), rhs_l.stride()].concat())
            .w()?;
        let lhs = &lhs.slice(lhs_l.start_offset()..);
        let rhs = &rhs.slice(rhs_l.start_offset()..);
        let func = dev.get_or_load_func(&kernel_name::<T>(U::KERNEL), kernels::BINARY)?;
        // SAFETY: Set later by running the kernel.
        let out = unsafe { dev.alloc::<T>(elem_count) }.w()?;
        let params = (elem_count, dims.len(), &dims_and_strides, lhs, rhs, &out);
        // SAFETY: ffi
        unsafe { func.launch(cfg, params) }.w()?;
        Ok(out)
    }
}

struct Cmp(CmpOp);
impl Map2Any for Cmp {
    fn f<T: DeviceRepr + WithDType + ValidAsZeroBits>(
        &self,
        lhs: &CudaSlice<T>,
        lhs_l: &Layout,
        rhs: &CudaSlice<T>,
        rhs_l: &Layout,
        dev: &CudaDevice,
    ) -> Result<S> {
        let shape = lhs_l.shape();
        let dims = shape.dims();
        let elem_count = shape.elem_count();
        let cfg = LaunchConfig::for_num_elems(elem_count as u32);
        let dims_and_strides = dev
            .htod_copy([dims, lhs_l.stride(), rhs_l.stride()].concat())
            .w()?;
        let lhs = &lhs.slice(lhs_l.start_offset()..);
        let rhs = &rhs.slice(rhs_l.start_offset()..);
        let name = match self.0 {
            CmpOp::Eq => "eq",
            CmpOp::Ne => "ne",
            CmpOp::Lt => "lt",
            CmpOp::Le => "le",
            CmpOp::Gt => "gt",
            CmpOp::Ge => "ge",
        };
        let func = dev.get_or_load_func(&kernel_name::<T>(name), kernels::BINARY)?;
        // SAFETY: Set later by running the kernel.
        let out = unsafe { dev.alloc::<u8>(elem_count) }.w()?;
        let params = (elem_count, dims.len(), &dims_and_strides, lhs, rhs, &out);
        // SAFETY: ffi
        unsafe { func.launch(cfg, params) }.w()?;
        Ok(S::U8(out))
    }
}

fn slice_src_and_dst<'a, T>(
    src: &'a CudaSlice<T>,
    src_l: &Layout,
    dst: &'a mut CudaSlice<T>,
    dst_offset: usize,
) -> (
    cudarc::driver::CudaView<'a, T>,
    cudarc::driver::CudaViewMut<'a, T>,
) {
    let src_offset = src_l.start_offset();
    let to_copy = dst
        .len()
        .saturating_sub(dst_offset)
        .min(src.len().saturating_sub(src_offset));
    let src = src.slice(src_offset..src_offset + to_copy);
    let dst = dst.slice_mut(dst_offset..dst_offset + to_copy);
    (src, dst)
}

#[derive(Debug)]
pub struct CudaStorage {
    pub slice: CudaStorageSlice,
    pub device: CudaDevice,
}

pub trait CudaDType: Sized {
    fn as_cuda_slice(s: &CudaStorage) -> Result<&CudaSlice<Self>>;
    fn wrap_cuda_slice(s: CudaSlice<Self>, dev: CudaDevice) -> CudaStorage;
}

macro_rules! cuda_dtype {
    ($ty:ty, $dtype:ident) => {
        impl CudaDType for $ty {
            fn as_cuda_slice(s: &CudaStorage) -> Result<&CudaSlice<Self>> {
                match &s.slice {
                    CudaStorageSlice::$dtype(data) => Ok(&data),
                    _ => Err(crate::Error::UnexpectedDType {
                        expected: DType::$dtype,
                        got: s.dtype(),
                        msg: "unexpected dtype",
                    }
                    .bt()),
                }
            }

            fn wrap_cuda_slice(slice: CudaSlice<Self>, device: CudaDevice) -> CudaStorage {
                let slice = CudaStorageSlice::$dtype(slice);
                CudaStorage { slice, device }
            }
        }
    };
}
cuda_dtype!(u8, U8);
cuda_dtype!(u32, U32);
cuda_dtype!(i64, I64);
cuda_dtype!(f16, F16);
cuda_dtype!(bf16, BF16);
cuda_dtype!(f32, F32);
cuda_dtype!(f64, F64);

impl CudaStorage {
    pub fn wrap_cuda_slice<T: CudaDType>(slice: CudaSlice<T>, device: CudaDevice) -> CudaStorage {
        T::wrap_cuda_slice(slice, device)
    }

    pub fn as_cuda_slice<T: CudaDType>(&self) -> Result<&CudaSlice<T>> {
        T::as_cuda_slice(self)
    }
}

fn gemm_config<T>(
    alpha: T,
    beta: T,
    (b, m, n, k): (usize, usize, usize, usize),
    lhs_l: &Layout,
    rhs_l: &Layout,
) -> Result<StridedBatchedConfig<T>> {
    // https://docs.nvidia.com/cuda/cublas/index.html#cublas-t-gemm
    use cudarc::cublas::sys::cublasOperation_t;

    let lhs_stride = lhs_l.stride();
    let rhs_stride = rhs_l.stride();
    let rhs_m1 = rhs_stride[rhs_stride.len() - 1];
    let rhs_m2 = rhs_stride[rhs_stride.len() - 2];
    let lhs_m1 = lhs_stride[lhs_stride.len() - 1];
    let lhs_m2 = lhs_stride[lhs_stride.len() - 2];
    // The a tensor has dims batching, k, n (rhs)
    let (lda, transa) = if rhs_m1 == 1 && rhs_m2 == n {
        (n as i32, cublasOperation_t::CUBLAS_OP_N)
    } else if rhs_m1 == k && rhs_m2 == 1 {
        (k as i32, cublasOperation_t::CUBLAS_OP_T)
    } else {
        Err(CudaError::MatMulNonContiguous {
            lhs_stride: lhs_stride.to_vec(),
            rhs_stride: rhs_stride.to_vec(),
            mnk: (m, n, k),
        })?
    };
    // The b tensor has dims batching, m, k (lhs)
    let (ldb, transb) = if lhs_m1 == 1 && lhs_m2 == k {
        (k as i32, cublasOperation_t::CUBLAS_OP_N)
    } else if lhs_m1 == m && lhs_m2 == 1 {
        (m as i32, cublasOperation_t::CUBLAS_OP_T)
    } else {
        Err(CudaError::MatMulNonContiguous {
            lhs_stride: lhs_stride.to_vec(),
            rhs_stride: rhs_stride.to_vec(),
            mnk: (m, n, k),
        })?
    };
    // The setup below was copied from:
    // https://github.com/lebedov/scikit-cuda/blob/7e7300474286019c917a6c8a4bca59405c64fbce/tests/test_cublas.py#L531
    let gemm = GemmConfig {
        alpha,
        beta,
        m: n as i32,
        n: m as i32,
        k: k as i32,
        lda,
        ldb,
        ldc: n as i32,
        transa,
        transb,
    };

    let stride_b: usize = match lhs_stride[..lhs_stride.len() - 2] {
        [s1, stride] if s1 == stride * lhs_l.dims()[1] => stride,
        [stride] => stride,
        [] => m * k,
        _ => Err(CudaError::MatMulNonContiguous {
            lhs_stride: lhs_stride.to_vec(),
            rhs_stride: rhs_stride.to_vec(),
            mnk: (m, n, k),
        })?,
    };
    let stride_a: usize = match rhs_stride[..rhs_stride.len() - 2] {
        [s1, stride] if s1 == stride * rhs_l.dims()[1] => stride,
        [stride] => stride,
        [] => n * k,
        _ => Err(CudaError::MatMulNonContiguous {
            lhs_stride: lhs_stride.to_vec(),
            rhs_stride: rhs_stride.to_vec(),
            mnk: (m, n, k),
        })?,
    };

    Ok(StridedBatchedConfig {
        batch_size: b as i32,
        gemm,
        stride_a: stride_a as i64,
        stride_b: stride_b as i64,
        stride_c: (m * n) as i64,
    })
}

impl BackendStorage for CudaStorage {
    type Device = CudaDevice;

    fn try_clone(&self, layout: &Layout) -> Result<Self> {
        let slice = Clone.map(&self.slice, self.device(), layout)?;
        let device = self.device.clone();
        Ok(Self { slice, device })
    }

    fn dtype(&self) -> DType {
        match self.slice {
            CudaStorageSlice::U8(_) => DType::U8,
            CudaStorageSlice::U32(_) => DType::U32,
            CudaStorageSlice::I64(_) => DType::I64,
            CudaStorageSlice::BF16(_) => DType::BF16,
            CudaStorageSlice::F16(_) => DType::F16,
            CudaStorageSlice::F32(_) => DType::F32,
            CudaStorageSlice::F64(_) => DType::F64,
        }
    }

    fn device(&self) -> &CudaDevice {
        &self.device
    }

    fn to_dtype(&self, layout: &Layout, dtype: DType) -> Result<Self> {
        let shape = layout.shape();
        let dims = shape.dims();
        let el = shape.elem_count();
        let cfg = LaunchConfig::for_num_elems(el as u32);
        let dev = self.device();
        let ds = dev.htod_copy([dims, layout.stride()].concat()).w()?;
        let start_o = layout.start_offset();
        // This returns an i64 rather than a &i64, this is useful to get around some temporary
        // lifetime issue and is safe as long as self.slice does not go out of scope before inp
        // is used.
        let inp = match &self.slice {
            CudaStorageSlice::U8(inp) => *inp.slice(start_o..).device_ptr(),
            CudaStorageSlice::U32(inp) => *inp.slice(start_o..).device_ptr(),
            CudaStorageSlice::I64(inp) => *inp.slice(start_o..).device_ptr(),
            CudaStorageSlice::BF16(inp) => *inp.slice(start_o..).device_ptr(),
            CudaStorageSlice::F16(inp) => *inp.slice(start_o..).device_ptr(),
            CudaStorageSlice::F32(inp) => *inp.slice(start_o..).device_ptr(),
            CudaStorageSlice::F64(inp) => *inp.slice(start_o..).device_ptr(),
        };
        let inp = &inp;

        let kernel_name = format!("cast_{}_{}", self.dtype().as_str(), dtype.as_str());
        let func = dev.get_or_load_func(&kernel_name, kernels::CAST)?;
        let slice = match dtype {
            DType::U8 => {
                let out = unsafe { dev.alloc::<u8>(el) }.w()?;
                let params = (el, dims.len(), &ds, *inp, &out);
                unsafe { func.launch(cfg, params) }.w()?;
                CudaStorageSlice::U8(out)
            }
            DType::U32 => {
                let out = unsafe { dev.alloc::<u32>(el) }.w()?;
                let params = (el, dims.len(), &ds, *inp, &out);
                unsafe { func.launch(cfg, params) }.w()?;
                CudaStorageSlice::U32(out)
            }
            DType::I64 => {
                let out = unsafe { dev.alloc::<i64>(el) }.w()?;
                let params = (el, dims.len(), &ds, *inp, &out);
                unsafe { func.launch(cfg, params) }.w()?;
                CudaStorageSlice::I64(out)
            }
            DType::BF16 => {
                let out = unsafe { dev.alloc::<bf16>(el) }.w()?;
                let params = (el, dims.len(), &ds, *inp, &out);
                unsafe { func.launch(cfg, params) }.w()?;
                CudaStorageSlice::BF16(out)
            }
            DType::F16 => {
                let out = unsafe { dev.alloc::<f16>(el) }.w()?;
                let params = (el, dims.len(), &ds, *inp, &out);
                unsafe { func.launch(cfg, params) }.w()?;
                CudaStorageSlice::F16(out)
            }
            DType::F32 => {
                let out = unsafe { dev.alloc::<f32>(el) }.w()?;
                let params = (el, dims.len(), &ds, *inp, &out);
                unsafe { func.launch(cfg, params) }.w()?;
                CudaStorageSlice::F32(out)
            }
            DType::F64 => {
                let out = unsafe { dev.alloc::<f64>(el) }.w()?;
                let params = (el, dims.len(), &ds, *inp, &out);
                unsafe { func.launch(cfg, params) }.w()?;
                CudaStorageSlice::F64(out)
            }
        };
        Ok(Self {
            slice,
            device: dev.clone(),
        })
    }

    fn affine(&self, layout: &Layout, mul: f64, add: f64) -> Result<Self> {
        let device = self.device().clone();
        let slice = Affine(mul, add).map(&self.slice, &device, layout)?;
        Ok(Self { slice, device })
    }

    fn powf(&self, layout: &Layout, e: f64) -> Result<Self> {
        let device = self.device().clone();
        let slice = Powf(e).map(&self.slice, &device, layout)?;
        Ok(Self { slice, device })
    }

    fn elu(&self, layout: &Layout, alpha: f64) -> Result<Self> {
        let device = self.device().clone();
        let slice = Elu(alpha).map(&self.slice, &device, layout)?;
        Ok(Self { slice, device })
    }

    fn reduce_op(&self, op: ReduceOp, layout: &Layout, sum_dims: &[usize]) -> Result<Self> {
        let device = self.device().clone();
        let slice = FastReduce(sum_dims, op).map(&self.slice, &device, layout)?;
        Ok(Self { slice, device })
    }

    fn cmp(&self, op: CmpOp, rhs: &Self, lhs_l: &Layout, rhs_l: &Layout) -> Result<Self> {
        let device = self.device().clone();
        let slice = Cmp(op).map(&self.slice, lhs_l, &rhs.slice, rhs_l, &device)?;
        Ok(Self { slice, device })
    }

    fn unary_impl<U: UnaryOpT>(&self, layout: &Layout) -> Result<Self> {
        let device = self.device().clone();
        let slice = U::V.map(&self.slice, &device, layout)?;
        Ok(Self { slice, device })
    }

    fn binary_impl<B: BinaryOpT>(
        &self,
        rhs: &Self,
        lhs_l: &Layout,
        rhs_l: &Layout,
    ) -> Result<Self> {
        let device = self.device().clone();
        let slice = B::V.map(&self.slice, lhs_l, &rhs.slice, rhs_l, &device)?;
        Ok(Self { slice, device })
    }

    fn to_cpu_storage(&self) -> Result<CpuStorage> {
        match &self.slice {
            CudaStorageSlice::U8(slice) => {
                let dev = slice.device();
                let cpu_storage = dev.dtoh_sync_copy(slice).w()?;
                Ok(CpuStorage::U8(cpu_storage))
            }
            CudaStorageSlice::U32(slice) => {
                let dev = slice.device();
                let cpu_storage = dev.dtoh_sync_copy(slice).w()?;
                Ok(CpuStorage::U32(cpu_storage))
            }
            CudaStorageSlice::I64(slice) => {
                let dev = slice.device();
                let cpu_storage = dev.dtoh_sync_copy(slice).w()?;
                Ok(CpuStorage::I64(cpu_storage))
            }
            CudaStorageSlice::BF16(slice) => {
                let dev = slice.device();
                let cpu_storage = dev.dtoh_sync_copy(slice).w()?;
                Ok(CpuStorage::BF16(cpu_storage))
            }
            CudaStorageSlice::F16(slice) => {
                let dev = slice.device();
                let cpu_storage = dev.dtoh_sync_copy(slice).w()?;
                Ok(CpuStorage::F16(cpu_storage))
            }
            CudaStorageSlice::F32(slice) => {
                let dev = slice.device();
                let cpu_storage = dev.dtoh_sync_copy(slice).w()?;
                Ok(CpuStorage::F32(cpu_storage))
            }
            CudaStorageSlice::F64(slice) => {
                let dev = slice.device();
                let cpu_storage = dev.dtoh_sync_copy(slice).w()?;
                Ok(CpuStorage::F64(cpu_storage))
            }
        }
    }

    fn where_cond(
        &self,
        layout: &Layout,
        t: &Self,
        t_l: &Layout,
        f: &Self,
        f_l: &Layout,
    ) -> Result<Self> {
        let device = self.device().clone();
        let slice = WhereCond(self, layout).map(&t.slice, t_l, &f.slice, f_l, &device)?;
        Ok(Self { slice, device })
    }

    fn conv1d(
        &self,
        l: &Layout,
        kernel: &Self,
        kernel_l: &Layout,
        params: &crate::conv::ParamsConv1D,
    ) -> Result<Self> {
        const USE_IM2COL_CONV1D: bool = true;

        let device = self.device().clone();
        if !USE_IM2COL_CONV1D {
            let slice = Conv1D(params).map(&self.slice, l, &kernel.slice, kernel_l, &device)?;
            return Ok(Self { slice, device });
        }

        let col = Im2Col1D {
            l_k: params.k_size,
            stride: params.stride,
            dilation: params.dilation,
            padding: params.padding,
        }
        .map(&self.slice, &device, l)?;
        let col = Self { slice: col, device };
        let l_out = params.l_out();
        let b = params.b_size;
        let n = params.c_out;
        let k = params.k_size * params.c_in;
        let m = l_out;
        let col_l = Layout::contiguous((b, m, k));
        let res = if kernel_l.is_contiguous() {
<<<<<<< HEAD
            let kernel_l = Layout::contiguous_with_offset((1, n, k), kernel_l.start_offset())
=======
            let kernel_l = Layout::contiguous_with_offset((1, n, k), kernel_l)
>>>>>>> d83ed52c
                .transpose(1, 2)?
                .broadcast_as((b, k, n))?;
            col.matmul(kernel, (b, m, n, k), &col_l, &kernel_l)?
        } else {
            // Make the kernel contiguous if not already the case.
            let mut kernel_c = self.device().zeros_impl(kernel_l.shape(), kernel.dtype())?;
            kernel.copy_strided_src(&mut kernel_c, 0, kernel_l)?;
<<<<<<< HEAD
            let kernel_l = Layout::contiguous_with_offset((1, n, k), kernel_l.start_offset())
=======
            let kernel_l = Layout::contiguous_with_offset((1, n, k), kernel_l)
>>>>>>> d83ed52c
                .transpose(1, 2)?
                .broadcast_as((b, k, n))?;
            col.matmul(kernel, (b, m, n, k), &col_l, &kernel_l)?
        };
        let res_l = Layout::contiguous((b, l_out, n)).transpose(1, 2)?;
        let mut res_t = self.device().zeros_impl(res_l.shape(), res.dtype())?;
        res.copy_strided_src(&mut res_t, 0, &res_l)?;
        Ok(res_t)
    }

    fn conv_transpose1d(
        &self,
        l: &Layout,
        kernel: &Self,
        kernel_l: &Layout,
        params: &crate::conv::ParamsConvTranspose1D,
    ) -> Result<Self> {
        let device = self.device().clone();
        let slice =
            ConvTranspose1D(params).map(&self.slice, l, &kernel.slice, kernel_l, &device)?;
        Ok(Self { slice, device })
    }

    #[cfg(not(feature = "cudnn"))]
    fn conv2d(
        &self,
        l: &Layout,
        kernel: &Self,
        kernel_l: &Layout,
        params: &crate::conv::ParamsConv2D,
    ) -> Result<Self> {
        const USE_IM2COL_CONV2D: bool = true;

        let device = self.device().clone();
        if !USE_IM2COL_CONV2D {
            let slice = Conv2D(params).map(&self.slice, l, &kernel.slice, kernel_l, &device)?;
            return Ok(Self { slice, device });
        }

        let col = Im2Col {
            h_k: params.k_h,
            w_k: params.k_w,
            stride: params.stride,
            dilation: params.dilation,
            padding: params.padding,
        }
        .map(&self.slice, &device, l)?;
        let col = Self { slice: col, device };
        let h_out = params.out_h();
        let w_out = params.out_w();
        let b = params.b_size;
        let n = params.c_out;
        let k = params.k_h * params.k_w * params.c_in;
        let m = h_out * w_out;
        let col_l = Layout::contiguous((b, m, k));
        let res = if kernel_l.is_contiguous() {
<<<<<<< HEAD
            let kernel_l = Layout::contiguous_with_offset((1, n, k), kernel_l.start_offset())
=======
            let kernel_l = Layout::contiguous_with_offset((1, n, k), kernel_l)
>>>>>>> d83ed52c
                .transpose(1, 2)?
                .broadcast_as((b, k, n))?;
            col.matmul(kernel, (b, m, n, k), &col_l, &kernel_l)?
        } else {
            // Make the kernel contiguous if not already the case.
            let mut kernel_c = self.device().zeros_impl(kernel_l.shape(), kernel.dtype())?;
            kernel.copy_strided_src(&mut kernel_c, 0, kernel_l)?;
<<<<<<< HEAD
            let kernel_l = Layout::contiguous_with_offset((1, n, k), kernel_l.start_offset())
=======
            let kernel_l = Layout::contiguous_with_offset((1, n, k), kernel_l)
>>>>>>> d83ed52c
                .transpose(1, 2)?
                .broadcast_as((b, k, n))?;
            col.matmul(kernel, (b, m, n, k), &col_l, &kernel_l)?
        };
        let res_l = Layout::contiguous((b, h_out, w_out, n))
            .transpose(1, 2)?
            .transpose(1, 3)?;
        let mut res_t = self.device().zeros_impl(res_l.shape(), res.dtype())?;
        res.copy_strided_src(&mut res_t, 0, &res_l)?;
        Ok(res_t)
    }

    #[cfg(feature = "cudnn")]
    fn conv2d(
        &self,
        inp_l: &Layout,
        kernel: &Self,
        kernel_l: &Layout,
        params: &crate::conv::ParamsConv2D,
    ) -> Result<Self> {
        let device = self.device().clone();
        if !kernel_l.is_contiguous() {
            let slice = Conv2D(params).map(&self.slice, inp_l, &kernel.slice, kernel_l, &device)?;
            return Ok(Self { slice, device });
        }
        let (out_w, out_h) = (params.out_w(), params.out_h());
        let dst_el = params.c_out * out_w * out_h * params.b_size;
        let slice = match (&self.slice, &kernel.slice) {
            (S::U8(inp), S::U8(k)) => {
                let inp = &inp.slice(inp_l.start_offset()..);
                let k = &k.slice(kernel_l.start_offset()..);
                let mut out = unsafe { device.alloc::<u8>(dst_el) }.w()?;
                crate::cudnn::launch_conv2d::<u8>(inp, inp_l, k, &mut out, params, &device)
                    .map_err(crate::Error::wrap)?;
                S::U8(out)
            }
            (S::BF16(inp), S::BF16(k)) => {
                let inp = &inp.slice(inp_l.start_offset()..);
                let k = &k.slice(kernel_l.start_offset()..);
                let mut out = unsafe { device.alloc::<bf16>(dst_el) }.w()?;
                crate::cudnn::launch_conv2d::<bf16>(inp, inp_l, k, &mut out, params, &device)
                    .map_err(crate::Error::wrap)?;
                S::BF16(out)
            }
            (S::F16(inp), S::F16(k)) => {
                let inp = &inp.slice(inp_l.start_offset()..);
                let k = &k.slice(kernel_l.start_offset()..);
                let mut out = unsafe { device.alloc::<f16>(dst_el) }.w()?;
                crate::cudnn::launch_conv2d::<f16>(inp, inp_l, k, &mut out, params, &device)
                    .map_err(crate::Error::wrap)?;
                S::F16(out)
            }
            (S::F32(inp), S::F32(k)) => {
                let inp = &inp.slice(inp_l.start_offset()..);
                let k = &k.slice(kernel_l.start_offset()..);
                let mut out = unsafe { device.alloc::<f32>(dst_el) }.w()?;
                crate::cudnn::launch_conv2d::<f32>(inp, inp_l, k, &mut out, params, &device)
                    .map_err(crate::Error::wrap)?;
                S::F32(out)
            }
            (S::F64(inp), S::F64(k)) => {
                let inp = &inp.slice(inp_l.start_offset()..);
                let k = &k.slice(kernel_l.start_offset()..);
                let mut out = unsafe { device.alloc::<f64>(dst_el) }.w()?;
                crate::cudnn::launch_conv2d::<f64>(inp, inp_l, k, &mut out, params, &device)
                    .map_err(crate::Error::wrap)?;
                S::F64(out)
            }
            (S::U32(_), S::U32(_)) => Err(CudaError::InternalError("conv2d does not support u32"))?,
            (S::I64(_), S::I64(_)) => Err(CudaError::InternalError("conv2d does not support i64"))?,
            _ => Err(CudaError::InternalError("dtype mismatch in conv2d"))?,
        };
        Ok(Self { slice, device })
    }

    fn conv_transpose2d(
        &self,
        l: &Layout,
        kernel: &Self,
        kernel_l: &Layout,
        params: &crate::conv::ParamsConvTranspose2D,
    ) -> Result<Self> {
        let device = self.device().clone();
        let slice =
            ConvTranspose2D(params).map(&self.slice, l, &kernel.slice, kernel_l, &device)?;
        Ok(Self { slice, device })
    }

    fn avg_pool2d(&self, l: &Layout, k: (usize, usize), stride: (usize, usize)) -> Result<Self> {
        let device = self.device().clone();
        let slice = Pool2D {
            w_k: k.0,
            h_k: k.1,
            w_stride: stride.0,
            h_stride: stride.1,
            op: PoolOp::Avg,
        }
        .map(&self.slice, &device, l)?;
        Ok(Self { slice, device })
    }

    fn max_pool2d(&self, l: &Layout, k: (usize, usize), stride: (usize, usize)) -> Result<Self> {
        let device = self.device().clone();
        let slice = Pool2D {
            w_k: k.0,
            h_k: k.1,
            w_stride: stride.0,
            h_stride: stride.1,
            op: PoolOp::Max,
        }
        .map(&self.slice, &device, l)?;
        Ok(Self { slice, device })
    }

    fn upsample_nearest1d(&self, _: &Layout, _out_sz: usize) -> Result<Self> {
        crate::bail!("upsample-nearest1d is not supported on cuda")
    }

    fn upsample_nearest2d(&self, l: &Layout, out_w: usize, out_h: usize) -> Result<Self> {
        let device = self.device().clone();
        let slice = UpsampleNearest2D(out_w, out_h).map(&self.slice, &device, l)?;
        Ok(Self { slice, device })
    }

    fn index_select(&self, ids: &Self, l: &Layout, ids_l: &Layout, dim: usize) -> Result<Self> {
        let device = self.device().clone();
        let slice = IndexSelect(ids, ids_l, dim).map(&self.slice, &device, l)?;
        Ok(Self { slice, device })
    }
    fn gather(&self, l: &Layout, ids: &Self, ids_l: &Layout, dim: usize) -> Result<Self> {
        let device = self.device().clone();
        let slice = Gather(ids, ids_l, dim).map(&self.slice, &device, l)?;
        Ok(Self { slice, device })
    }
    fn scatter_add(
        &self,
        l: &Layout,
        ids: &Self,
        ids_l: &Layout,
        src: &Self,
        src_l: &Layout,
        dim: usize,
    ) -> Result<Self> {
        let device = self.device().clone();
        let mut acc = device.zeros_impl(l.shape(), self.dtype())?;
        self.copy_strided_src(&mut acc, 0, l)?;
        ScatterAdd(ids, ids_l, dim).map(&mut acc.slice, l.shape(), &src.slice, src_l, &device)?;
        Ok(acc)
    }
    fn index_add(
        &self,
        l: &Layout,
        ids: &Self,
        ids_l: &Layout,
        src: &Self,
        src_l: &Layout,
        dim: usize,
    ) -> Result<Self> {
        let device = self.device().clone();
        let mut acc = device.zeros_impl(l.shape(), self.dtype())?;
        self.copy_strided_src(&mut acc, 0, l)?;
        IndexAdd(ids, ids_l, dim).map(&mut acc.slice, l.shape(), &src.slice, src_l, &device)?;
        Ok(acc)
    }

    fn matmul(
        &self,
        rhs: &Self,
        (b, m, n, k): (usize, usize, usize, usize),
        lhs_l: &Layout,
        rhs_l: &Layout,
    ) -> Result<Self> {
        let elem_count = b * m * n;
        let dev = &self.device;
        let slice = match (&self.slice, &rhs.slice) {
            (CudaStorageSlice::BF16(lhs), CudaStorageSlice::BF16(rhs)) => {
                let lhs = &lhs.slice(lhs_l.start_offset()..);
                let rhs = &rhs.slice(rhs_l.start_offset()..);
                let cfg = gemm_config(bf16::ONE, bf16::ZERO, (b, m, n, k), lhs_l, rhs_l)?;
                let mut out = unsafe { dev.alloc::<bf16>(elem_count) }.w()?;
                unsafe {
                    self.device
                        .blas
                        .gemm_strided_batched(cfg, rhs, lhs, &mut out)
                }
                .w()?;
                CudaStorageSlice::BF16(out)
            }
            (CudaStorageSlice::F16(lhs), CudaStorageSlice::F16(rhs)) => {
                let lhs = &lhs.slice(lhs_l.start_offset()..);
                let rhs = &rhs.slice(rhs_l.start_offset()..);
                let cfg = gemm_config(f16::ONE, f16::ZERO, (b, m, n, k), lhs_l, rhs_l)?;
                let mut out = unsafe { dev.alloc::<f16>(elem_count) }.w()?;
                unsafe {
                    self.device
                        .blas
                        .gemm_strided_batched(cfg, rhs, lhs, &mut out)
                }
                .w()?;
                CudaStorageSlice::F16(out)
            }
            (CudaStorageSlice::F32(lhs), CudaStorageSlice::F32(rhs)) => {
                let lhs = &lhs.slice(lhs_l.start_offset()..);
                let rhs = &rhs.slice(rhs_l.start_offset()..);
                let cfg = gemm_config(1., 0., (b, m, n, k), lhs_l, rhs_l)?;
                let mut out = unsafe { dev.alloc::<f32>(elem_count) }.w()?;
                unsafe {
                    self.device
                        .blas
                        .gemm_strided_batched(cfg, rhs, lhs, &mut out)
                }
                .w()?;
                CudaStorageSlice::F32(out)
            }
            (CudaStorageSlice::F64(lhs), CudaStorageSlice::F64(rhs)) => {
                let lhs = &lhs.slice(lhs_l.start_offset()..);
                let rhs = &rhs.slice(rhs_l.start_offset()..);
                let cfg = gemm_config(1., 0., (b, m, n, k), lhs_l, rhs_l)?;
                let mut out = unsafe { dev.alloc::<f64>(elem_count) }.w()?;
                unsafe {
                    self.device
                        .blas
                        .gemm_strided_batched(cfg, rhs, lhs, &mut out)
                }
                .w()?;
                CudaStorageSlice::F64(out)
            }
            _ => Err(CudaError::InternalError("dtype mismatch in matmul op"))?,
        };
        let device = dev.clone();
        Ok(Self { slice, device })
    }

    fn copy_strided_src(&self, dst: &mut Self, dst_offset: usize, src_l: &Layout) -> Result<()> {
        let src_shape = src_l.shape();
        let dims = src_shape.dims();
        let el_count = src_shape.elem_count();
        if el_count == 0 {
            return Ok(());
        }
        let cfg = LaunchConfig::for_num_elems(el_count as u32);
        let dev = &self.device;
        let ds = dev.htod_copy([dims, src_l.stride()].concat()).w()?;
        match (&self.slice, &mut dst.slice) {
            (CudaStorageSlice::BF16(src), CudaStorageSlice::BF16(dst)) => {
                let (src, mut dst) = slice_src_and_dst(src, src_l, dst, dst_offset);
                if src_l.is_contiguous() {
                    dev.dtod_copy(&src, &mut dst).w()?
                } else {
                    let func = dev.get_or_load_func("ucopy_bf16", kernels::UNARY)?;
                    // SAFETY: Set later by running the kernel.
                    let params = (el_count, dims.len(), &ds, &src, &mut dst);
                    // SAFETY: ffi.
                    unsafe { func.launch(cfg, params) }.w()?
                }
            }
            (CudaStorageSlice::F16(src), CudaStorageSlice::F16(dst)) => {
                let (src, mut dst) = slice_src_and_dst(src, src_l, dst, dst_offset);
                if src_l.is_contiguous() {
                    dev.dtod_copy(&src, &mut dst).w()?
                } else {
                    let func = dev.get_or_load_func("ucopy_f16", kernels::UNARY)?;
                    // SAFETY: Set later by running the kernel.
                    let params = (el_count, dims.len(), &ds, &src, &mut dst);
                    // SAFETY: ffi.
                    unsafe { func.launch(cfg, params) }.w()?
                }
            }
            (CudaStorageSlice::F32(src), CudaStorageSlice::F32(dst)) => {
                let (src, mut dst) = slice_src_and_dst(src, src_l, dst, dst_offset);
                if src_l.is_contiguous() {
                    dev.dtod_copy(&src, &mut dst).w()?
                } else {
                    let func = dev.get_or_load_func("ucopy_f32", kernels::UNARY)?;
                    // SAFETY: Set later by running the kernel.
                    let params = (el_count, dims.len(), &ds, &src, &mut dst);
                    // SAFETY: ffi.
                    unsafe { func.launch(cfg, params) }.w()?
                }
            }
            (CudaStorageSlice::U8(src), CudaStorageSlice::U8(dst)) => {
                let (src, mut dst) = slice_src_and_dst(src, src_l, dst, dst_offset);
                if src_l.is_contiguous() {
                    dev.dtod_copy(&src, &mut dst).w()?
                } else {
                    let func = dev.get_or_load_func("ucopy_u8", kernels::UNARY)?;
                    // SAFETY: Set later by running the kernel.
                    let params = (el_count, dims.len(), &ds, &src, &mut dst);
                    // SAFETY: ffi.
                    unsafe { func.launch(cfg, params) }.w()?
                }
            }
            (CudaStorageSlice::U32(src), CudaStorageSlice::U32(dst)) => {
                let (src, mut dst) = slice_src_and_dst(src, src_l, dst, dst_offset);
                if src_l.is_contiguous() {
                    dev.dtod_copy(&src, &mut dst).w()?
                } else {
                    let func = dev.get_or_load_func("ucopy_u32", kernels::UNARY)?;
                    // SAFETY: Set later by running the kernel.
                    let params = (el_count, dims.len(), &ds, &src, &mut dst);
                    // SAFETY: ffi.
                    unsafe { func.launch(cfg, params) }.w()?
                }
            }
            (CudaStorageSlice::I64(src), CudaStorageSlice::I64(dst)) => {
                let (src, mut dst) = slice_src_and_dst(src, src_l, dst, dst_offset);
                if src_l.is_contiguous() {
                    dev.dtod_copy(&src, &mut dst).w()?
                } else {
                    let func = dev.get_or_load_func("ucopy_i64", kernels::UNARY)?;
                    // SAFETY: Set later by running the kernel.
                    let params = (el_count, dims.len(), &ds, &src, &mut dst);
                    // SAFETY: ffi.
                    unsafe { func.launch(cfg, params) }.w()?
                }
            }
            (CudaStorageSlice::F64(src), CudaStorageSlice::F64(dst)) => {
                let (src, mut dst) = slice_src_and_dst(src, src_l, dst, dst_offset);
                if src_l.is_contiguous() {
                    dev.dtod_copy(&src, &mut dst).w()?
                } else {
                    let func = dev.get_or_load_func("ucopy_f64", kernels::UNARY)?;
                    // SAFETY: Set later by running the kernel.
                    let params = (el_count, dims.len(), &ds, &src, &mut dst);
                    // SAFETY: ffi.
                    unsafe { func.launch(cfg, params) }.w()?;
                }
            }
            _ => Err(CudaError::InternalError(
                "dtype mismatch in copy_strided op",
            ))?,
        }
        Ok(())
    }
}<|MERGE_RESOLUTION|>--- conflicted
+++ resolved
@@ -1838,11 +1838,7 @@
         let m = l_out;
         let col_l = Layout::contiguous((b, m, k));
         let res = if kernel_l.is_contiguous() {
-<<<<<<< HEAD
-            let kernel_l = Layout::contiguous_with_offset((1, n, k), kernel_l.start_offset())
-=======
             let kernel_l = Layout::contiguous_with_offset((1, n, k), kernel_l)
->>>>>>> d83ed52c
                 .transpose(1, 2)?
                 .broadcast_as((b, k, n))?;
             col.matmul(kernel, (b, m, n, k), &col_l, &kernel_l)?
@@ -1850,11 +1846,7 @@
             // Make the kernel contiguous if not already the case.
             let mut kernel_c = self.device().zeros_impl(kernel_l.shape(), kernel.dtype())?;
             kernel.copy_strided_src(&mut kernel_c, 0, kernel_l)?;
-<<<<<<< HEAD
-            let kernel_l = Layout::contiguous_with_offset((1, n, k), kernel_l.start_offset())
-=======
             let kernel_l = Layout::contiguous_with_offset((1, n, k), kernel_l)
->>>>>>> d83ed52c
                 .transpose(1, 2)?
                 .broadcast_as((b, k, n))?;
             col.matmul(kernel, (b, m, n, k), &col_l, &kernel_l)?
@@ -1911,11 +1903,7 @@
         let m = h_out * w_out;
         let col_l = Layout::contiguous((b, m, k));
         let res = if kernel_l.is_contiguous() {
-<<<<<<< HEAD
-            let kernel_l = Layout::contiguous_with_offset((1, n, k), kernel_l.start_offset())
-=======
             let kernel_l = Layout::contiguous_with_offset((1, n, k), kernel_l)
->>>>>>> d83ed52c
                 .transpose(1, 2)?
                 .broadcast_as((b, k, n))?;
             col.matmul(kernel, (b, m, n, k), &col_l, &kernel_l)?
@@ -1923,11 +1911,7 @@
             // Make the kernel contiguous if not already the case.
             let mut kernel_c = self.device().zeros_impl(kernel_l.shape(), kernel.dtype())?;
             kernel.copy_strided_src(&mut kernel_c, 0, kernel_l)?;
-<<<<<<< HEAD
-            let kernel_l = Layout::contiguous_with_offset((1, n, k), kernel_l.start_offset())
-=======
             let kernel_l = Layout::contiguous_with_offset((1, n, k), kernel_l)
->>>>>>> d83ed52c
                 .transpose(1, 2)?
                 .broadcast_as((b, k, n))?;
             col.matmul(kernel, (b, m, n, k), &col_l, &kernel_l)?
