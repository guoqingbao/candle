--- conflicted
+++ resolved
@@ -227,12 +227,9 @@
     #[arg(long, default_value_t = 64)]
     repeat_last_n: usize,
 
-<<<<<<< HEAD
     #[arg(long, default_value_t = 1)]
     batch_size: usize,
     
-=======
->>>>>>> 11d4a3c5
     /// Use the slower dmmv cuda kernel.
     #[arg(long)]
     force_dmmv: bool,
