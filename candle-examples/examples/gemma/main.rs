#[cfg(feature = "mkl")]
extern crate intel_mkl_src;

#[cfg(feature = "accelerate")]
extern crate accelerate_src;

use anyhow::{Error as E, Result};
use clap::Parser;

use candle_transformers::models::gemma::{Config, Model};

use candle::{DType, Device, Tensor};
use candle_examples::token_output_stream::TokenOutputStream;
use candle_nn::VarBuilder;
use candle_transformers::generation::LogitsProcessor;
use hf_hub::{api::sync::Api, Repo, RepoType};
use tokenizers::Tokenizer;

#[derive(Clone, Debug, Copy, PartialEq, Eq, clap::ValueEnum)]
enum Which {
    #[value(name = "2b")]
    Base2B,
    #[value(name = "7b")]
    Base7B,
    #[value(name = "2b-it")]
    Instruct2B,
    #[value(name = "7b-it")]
    Instruct7B,
    #[value(name = "1.1-2b-it")]
    InstructV1_1_2B,
    #[value(name = "1.1-7b-it")]
    InstructV1_1_7B,
    #[value(name = "code-2b")]
    CodeBase2B,
    #[value(name = "code-7b")]
    CodeBase7B,
    #[value(name = "code-2b-it")]
    CodeInstruct2B,
    #[value(name = "code-7b-it")]
    CodeInstruct7B,
}

struct TextGeneration {
    model: Model,
    device: Device,
    tokenizer: TokenOutputStream,
    logits_processor: LogitsProcessor,
    repeat_penalty: f32,
    repeat_last_n: usize,
}

impl TextGeneration {
    #[allow(clippy::too_many_arguments)]
    fn new(
        model: Model,
        tokenizer: Tokenizer,
        seed: u64,
        temp: Option<f64>,
        top_p: Option<f64>,
        repeat_penalty: f32,
        repeat_last_n: usize,
        device: &Device,
    ) -> Self {
        let logits_processor = LogitsProcessor::new(seed, temp, top_p);
        Self {
            model,
            tokenizer: TokenOutputStream::new(tokenizer),
            logits_processor,
            repeat_penalty,
            repeat_last_n,
            device: device.clone(),
        }
    }

    fn run(&mut self, prompt: &str, sample_len: usize, batch_size: usize) -> Result<()> {
        use std::io::Write;
        self.tokenizer.clear();
        let mut tokens = self
            .tokenizer
            .tokenizer()
            .encode(prompt, true)
            .map_err(E::msg)?
            .get_ids()
            .to_vec();
        for &t in tokens.iter() {
            if let Some(t) = self.tokenizer.next_token(t)? {
                print!("{t}")
            }
        }
        std::io::stdout().flush()?;

        let mut generated_tokens = 0usize;
        let eos_token = match self.tokenizer.get_token("<eos>") {
            Some(token) => token,
            None => anyhow::bail!("cannot find the <eos> token"),
        };
        let mut start_gen = std::time::Instant::now();
        for index in 0..sample_len {
            let context_size = if index > 0 { 1 } else { tokens.len() };
            let start_pos = tokens.len().saturating_sub(context_size);
            let ctxt = &tokens[start_pos..];
            let input = Tensor::new(ctxt, &self.device)?;
            let input = if batch_size > 1 {
                let dims = input.layout().dims();
                input.broadcast_as((batch_size, if dims.len() > 1 {dims[1]} else {dims[0]}))?.contiguous()?
            } else {
                input.unsqueeze(0)?
            };
            if index == 1 {
                start_gen = std::time::Instant::now()
            }
            let logits = self.model.forward(&input, start_pos)?;
            let logits = if batch_size > 1 { logits.narrow(0, 0, 1)? } else { logits };
            let logits = logits.squeeze(0)?.squeeze(0)?.to_dtype(DType::F32)?;
            let logits = if self.repeat_penalty == 1. {
                logits
            } else {
                let start_at = tokens.len().saturating_sub(self.repeat_last_n);
                candle_transformers::utils::apply_repeat_penalty(
                    &logits,
                    self.repeat_penalty,
                    &tokens[start_at..],
                )?
            };

            let next_token = self.logits_processor.sample(&logits)?;
            tokens.push(next_token);
            generated_tokens += 1;
            if next_token == eos_token {
                break;
            }
            if let Some(t) = self.tokenizer.next_token(next_token)? {
                print!("{t}");
                std::io::stdout().flush()?;
            }
        }
        let dt = start_gen.elapsed();
        if let Some(rest) = self.tokenizer.decode_rest().map_err(E::msg)? {
            print!("{rest}");
        }
        std::io::stdout().flush()?;
        let throughput_per_req = (generated_tokens - 1) as f64 / dt.as_secs_f64();
        println!(
            "\n{} tokens generated ({} x {generated_tokens} tokens), throughput: {:.2} token/s ({} x {:.2} token/s)", generated_tokens * batch_size,
            batch_size, throughput_per_req * batch_size as f64, batch_size, throughput_per_req
        );
        Ok(())
    }
}

#[derive(Parser, Debug)]
#[command(author, version, about, long_about = None)]
struct Args {
    /// Run on CPU rather than on GPU.
    #[arg(long)]
    cpu: bool,

    /// Enable tracing (generates a trace-timestamp.json file).
    #[arg(long)]
    tracing: bool,

    #[arg(long)]
    prompt: String,

    /// The temperature used to generate samples.
    #[arg(long)]
    temperature: Option<f64>,

    /// Nucleus sampling probability cutoff.
    #[arg(long)]
    top_p: Option<f64>,

    /// The seed to use when generating random samples.
    #[arg(long, default_value_t = 299792458)]
    seed: u64,

    /// The length of the sample to generate (in tokens).
    #[arg(long, short = 'n', default_value_t = 10000)]
    sample_len: usize,

    #[arg(long)]
    model_id: Option<String>,

    #[arg(long, default_value = "main")]
    revision: String,

    #[arg(long)]
    tokenizer_file: Option<String>,

    #[arg(long)]
    config_file: Option<String>,

    #[arg(long)]
    weight_files: Option<String>,

    /// Penalty to be applied for repeating tokens, 1. means no penalty.
    #[arg(long, default_value_t = 1.1)]
    repeat_penalty: f32,

    /// The context size to consider for the repeat penalty.
    #[arg(long, default_value_t = 64)]
    repeat_last_n: usize,

<<<<<<< HEAD
    #[arg(long, default_value_t = 1)]
    batch_size: usize,
=======
    /// The model to use.
    #[arg(long, default_value = "2b")]
    which: Which,
>>>>>>> 11d4a3c5
}

fn main() -> Result<()> {
    use tracing_chrome::ChromeLayerBuilder;
    use tracing_subscriber::prelude::*;

    let args = Args::parse();
    let _guard = if args.tracing {
        let (chrome_layer, guard) = ChromeLayerBuilder::new().build();
        tracing_subscriber::registry().with(chrome_layer).init();
        Some(guard)
    } else {
        None
    };
    println!(
        "avx: {}, neon: {}, simd128: {}, f16c: {}",
        candle::utils::with_avx(),
        candle::utils::with_neon(),
        candle::utils::with_simd128(),
        candle::utils::with_f16c()
    );
    println!(
        "temp: {:.2} repeat-penalty: {:.2} repeat-last-n: {}",
        args.temperature.unwrap_or(0.),
        args.repeat_penalty,
        args.repeat_last_n
    );

    let start = std::time::Instant::now();
    let api = Api::new()?;
    let model_id = match &args.model_id {
<<<<<<< HEAD
        Some(model_id) => match model_id.as_str() {
            "7b-it" => "google/gemma-7b-it".to_string(),
            "7b" => "google/gemma-7b".to_string(),
            "2b-it" => "google/gemma-2b-it".to_string(),
            "2b" => "google/gemma-2b".to_string(),
            _ => model_id.to_string(),
=======
        Some(model_id) => model_id.to_string(),
        None => match args.which {
            Which::InstructV1_1_2B => "google/gemma-1.1-2b-it".to_string(),
            Which::InstructV1_1_7B => "google/gemma-1.1-7b-it".to_string(),
            Which::Base2B => "google/gemma-2b".to_string(),
            Which::Base7B => "google/gemma-7b".to_string(),
            Which::Instruct2B => "google/gemma-2b-it".to_string(),
            Which::Instruct7B => "google/gemma-7b-it".to_string(),
            Which::CodeBase2B => "google/codegemma-2b".to_string(),
            Which::CodeBase7B => "google/codegemma-7b".to_string(),
            Which::CodeInstruct2B => "google/codegemma-2b-it".to_string(),
            Which::CodeInstruct7B => "google/codegemma-7b-it".to_string(),
>>>>>>> 11d4a3c5
        },
    };
    let repo = api.repo(Repo::with_revision(
        model_id,
        RepoType::Model,
        args.revision,
    ));
    let tokenizer_filename = match args.tokenizer_file {
        Some(file) => std::path::PathBuf::from(file),
        None => repo.get("tokenizer.json")?,
    };
    let config_filename = match args.config_file {
        Some(file) => std::path::PathBuf::from(file),
        None => repo.get("config.json")?,
    };
    let filenames = match args.weight_files {
        Some(files) => files
            .split(',')
            .map(std::path::PathBuf::from)
            .collect::<Vec<_>>(),
        None => candle_examples::hub_load_safetensors(&repo, "model.safetensors.index.json")?,
    };
    println!("retrieved the files in {:?}", start.elapsed());
    let tokenizer = Tokenizer::from_file(tokenizer_filename).map_err(E::msg)?;
    let config: Config = serde_json::from_reader(std::fs::File::open(config_filename)?)?;

    let start = std::time::Instant::now();
    let device = candle_examples::device(args.cpu)?;
    let dtype = if device.is_cuda() || device.is_gcu(){
        DType::BF16
    } else {
        DType::F32
    };
    let vb = unsafe { VarBuilder::from_mmaped_safetensors(&filenames, dtype, &device)? };
    let model = Model::new(&config, vb)?;

    println!("loaded the model in {:?}", start.elapsed());

    let mut pipeline = TextGeneration::new(
        model,
        tokenizer,
        args.seed,
        args.temperature,
        args.top_p,
        args.repeat_penalty,
        args.repeat_last_n,
        &device,
    );
    pipeline.run(&args.prompt, args.sample_len, args.batch_size)?;
    Ok(())
}<|MERGE_RESOLUTION|>--- conflicted
+++ resolved
@@ -201,14 +201,12 @@
     #[arg(long, default_value_t = 64)]
     repeat_last_n: usize,
 
-<<<<<<< HEAD
-    #[arg(long, default_value_t = 1)]
-    batch_size: usize,
-=======
     /// The model to use.
     #[arg(long, default_value = "2b")]
     which: Which,
->>>>>>> 11d4a3c5
+
+    #[arg(long, default_value_t = 1)]
+    batch_size: usize,
 }
 
 fn main() -> Result<()> {
@@ -240,14 +238,6 @@
     let start = std::time::Instant::now();
     let api = Api::new()?;
     let model_id = match &args.model_id {
-<<<<<<< HEAD
-        Some(model_id) => match model_id.as_str() {
-            "7b-it" => "google/gemma-7b-it".to_string(),
-            "7b" => "google/gemma-7b".to_string(),
-            "2b-it" => "google/gemma-2b-it".to_string(),
-            "2b" => "google/gemma-2b".to_string(),
-            _ => model_id.to_string(),
-=======
         Some(model_id) => model_id.to_string(),
         None => match args.which {
             Which::InstructV1_1_2B => "google/gemma-1.1-2b-it".to_string(),
@@ -260,7 +250,6 @@
             Which::CodeBase7B => "google/codegemma-7b".to_string(),
             Which::CodeInstruct2B => "google/codegemma-2b-it".to_string(),
             Which::CodeInstruct7B => "google/codegemma-7b-it".to_string(),
->>>>>>> 11d4a3c5
         },
     };
     let repo = api.repo(Repo::with_revision(
