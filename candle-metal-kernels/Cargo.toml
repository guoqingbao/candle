--- conflicted
+++ resolved
@@ -1,10 +1,6 @@
 [package]
 name = "candle-metal-kernels"
-<<<<<<< HEAD
-version = "0.4.2"
-=======
 version = "0.5.0"
->>>>>>> 11d4a3c5
 edition = "2021"
 
 description = "Metal kernels for Candle"
